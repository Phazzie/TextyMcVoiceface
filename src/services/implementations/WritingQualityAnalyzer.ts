--- conflicted
+++ resolved
@@ -1,26 +1,17 @@
 import { 
   IWritingQualityAnalyzer, 
-<<<<<<< HEAD
   ContractResult, 
+  ReadabilityPoint,
   ShowTellIssue,
   TropeMatch,
   PurpleProseIssue,
   WritingQualityReport,
   EchoChamberResult,
   TextSegment,
-=======
-  ContractResult,
-  ReadabilityPoint,
-  ShowTellIssue,
-  TropeMatch,
-  PurpleProseIssue,
-  WritingQualityReport
->>>>>>> 30939cb5
 } from '../../types/contracts';
 import { TextAnalysisEngine } from '../TextAnalysisEngine';
 
 export class WritingQualityAnalyzer implements IWritingQualityAnalyzer {
-<<<<<<< HEAD
   private static readonly STOP_WORDS: string[] = [
     "a", "about", "above", "after", "again", "against", "all", "am", "an", "and",
     "any", "are", "aren't", "as", "at", "be", "because", "been", "before", "being",
@@ -48,7 +39,7 @@
     "b", "c", "d", "e", "f", "g", "h", "j", "k", "l", "m", "n", "o", "p", "q", "r", "s", "t", "u", "v", "w", "x", "y", "z"
   ];
   private textAnalysisEngine = new TextAnalysisEngine();
-=======
+
   // Method to count syllables in a word (heuristic)
   private countSyllables(word: string): number {
     if (!word) return 0;
@@ -117,7 +108,6 @@
     }
   }
 
->>>>>>> 30939cb5
   private static readonly TELLING_PATTERNS = [
     // Emotion telling
     { pattern: /\b(was|felt|seemed|appeared)\s+(angry|sad|happy|excited|nervous|afraid|surprised|confused|worried|frustrated|disappointed|relieved)\b/gi, type: 'emotion' },
