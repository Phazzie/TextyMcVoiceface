<<<<<<< HEAD
import React, { useState } from 'react';
// Add Palette icon
import { AlertTriangle, CheckCircle, Eye, Lightbulb, Sparkles, BookOpen, Target, Palette } from 'lucide-react';
import { WritingQualityReport as QualityReportType, ShowTellIssue, TropeMatch, PurpleProseIssue } from '../types/contracts';
// Import the new component
import ColorPaletteDisplay from './ColorPaletteDisplay';
=======
import React, { useState, useEffect } from 'react';
import { AlertTriangle, CheckCircle, Eye, Lightbulb, Sparkles, BookOpen, Target, Zap } from 'lucide-react'; // Added Zap for Literary Devices
import { WritingQualityReport as QualityReportType, ShowTellIssue, TropeMatch, PurpleProseIssue, LiteraryDeviceInstance } from '../types/contracts';
import LiteraryDeviceReport from './LiteraryDeviceReport'; // Import the new component
import { SeamManager } from '../services/SeamManager'; // To potentially fetch devices
import { AIEnhancementService } from '../services/implementations/AIEnhancementService'; // For mock/actual service call
>>>>>>> 3bf98206

interface WritingQualityReportProps {
  report: QualityReportType;
  originalText: string;
  // literaryDevices?: LiteraryDeviceInstance[]; // Optional: pass devices directly
}

// Mock data for literary devices (can be replaced with actual data fetching)
const mockLiteraryDevices: LiteraryDeviceInstance[] = [
  { deviceType: 'Metaphor', textSnippet: "Her eyes were pools of the deepest blue.", explanation: "Compares eyes to pools without using 'like' or 'as'.", position: 10 },
  { deviceType: 'Simile', textSnippet: "He runs like the wind.", explanation: "Compares running speed to wind using 'like'.", position: 50 },
  { deviceType: 'Alliteration', textSnippet: "Silly snakes slither silently.", explanation: "Repetition of the 's' sound.", position: 100 },
];

export const WritingQualityReport: React.FC<WritingQualityReportProps> = ({ report, originalText }) => {
<<<<<<< HEAD
  // Add 'color-palette' to activeTab state type
  const [activeTab, setActiveTab] = useState<'overview' | 'show-tell' | 'tropes' | 'prose' | 'color-palette'>('overview');
=======
  const [activeTab, setActiveTab] = useState<'overview' | 'show-tell' | 'tropes' | 'prose' | 'literary-devices'>('overview');
  const [literaryDevices, setLiteraryDevices] = useState<LiteraryDeviceInstance[]>(mockLiteraryDevices); // Initialize with mock
  const [isLoadingLiteraryDevices, setIsLoadingLiteraryDevices] = useState(false);

  // Simulate fetching literary devices - in a real app, this might be triggered by originalText change or a button
  useEffect(() => {
    const fetchDevices = async () => {
      setIsLoadingLiteraryDevices(true);
      // In a real app, you might get the service from SeamManager
      // const seam = SeamManager.getInstance();
      // const aiService = seam.getAIEnhancementService();
      // For now, directly instantiate, or use a stub if SeamManager is not fully set up
      const aiService = new AIEnhancementService();
      const result = await aiService.analyzeLiteraryDevices(originalText);
      if (result.success && result.data) {
        setLiteraryDevices(result.data);
      } else {
        console.error("Failed to fetch literary devices:", result.error);
        setLiteraryDevices(mockLiteraryDevices); // Fallback to mock on error
      }
      setIsLoadingLiteraryDevices(false);
    };

    if (originalText) { // Fetch devices if text is available
      // To prevent fetching on every render if originalText is stable, add more conditions or trigger manually
      // For this example, let's assume we want to fetch/refresh if the report component is displayed with text
      // fetchDevices(); // Uncomment this to enable API call
    }
    // Set mock data immediately for UI development if API call is commented out
    setLiteraryDevices(mockLiteraryDevices);


  }, [originalText]); // Re-fetch if originalText changes

>>>>>>> 3bf98206

  const getScoreColor = (score: number) => {
    if (score >= 80) return 'text-green-600 bg-green-100';
    if (score >= 60) return 'text-yellow-600 bg-yellow-100';
    return 'text-red-600 bg-red-100';
  };

  const getOverallGrade = () => {
    const avg = (report.overallScore.showVsTell + report.overallScore.tropeOriginality + report.overallScore.proseClarity) / 3;
    if (avg >= 90) return { grade: 'A+', desc: 'Exceptional' };
    if (avg >= 80) return { grade: 'A', desc: 'Excellent' };
    if (avg >= 70) return { grade: 'B', desc: 'Good' };
    if (avg >= 60) return { grade: 'C', desc: 'Fair' };
    return { grade: 'D', desc: 'Needs Work' };
  };

  const overallGrade = getOverallGrade();

  return (
    <div className="bg-white rounded-2xl shadow-lg p-8 mb-8">
      <div className="flex items-center justify-between mb-6">
        <h3 className="text-2xl font-bold text-gray-800">Writing Quality Analysis</h3>
        <div className="flex items-center space-x-2">
          <div className={`px-4 py-2 rounded-full font-bold text-lg ${getScoreColor((report.overallScore.showVsTell + report.overallScore.tropeOriginality + report.overallScore.proseClarity) / 3)}`}>
            {overallGrade.grade}
          </div>
          <span className="text-gray-600 font-medium">{overallGrade.desc}</span>
        </div>
      </div>

      {/* Tab Navigation */}
      <div className="flex space-x-1 mb-6 bg-gray-100 rounded-xl p-1">
        {[
          { key: 'overview', label: 'Overview', icon: BookOpen },
          { key: 'show-tell', label: 'Show vs Tell', icon: Eye },
          { key: 'tropes', label: 'Trope Analysis', icon: Target },
          { key: 'prose', label: 'Prose Quality', icon: Sparkles },
<<<<<<< HEAD
          // Add new Color Palette tab
          { key: 'color-palette', label: 'Color Palette', icon: Palette }
=======
          { key: 'literary-devices', label: 'Literary Devices', icon: Zap } // New Tab
>>>>>>> 3bf98206
        ].map((tab) => (
          <button
            key={tab.key}
            onClick={() => setActiveTab(tab.key as any)} // Using 'as any' to match existing code style for tab keys
            className={`flex-1 flex items-center justify-center space-x-2 py-3 px-4 rounded-lg font-medium transition-all duration-200 ${
              activeTab === tab.key
                ? 'bg-white text-blue-600 shadow-md'
                : 'text-gray-600 hover:text-gray-800'
            }`}
          >
            <tab.icon className="w-4 h-4" />
            <span>{tab.label}</span>
          </button>
        ))}
      </div>

      {/* Tab Content */}
      {activeTab === 'overview' && (
        <div className="space-y-6">
          {/* Score Overview */}
          <div className="grid grid-cols-3 gap-6">
            <div className="text-center p-6 bg-gradient-to-br from-blue-50 to-blue-100 rounded-xl">
              <Eye className="w-8 h-8 text-blue-600 mx-auto mb-2" />
              <div className={`text-3xl font-bold mb-1 ${getScoreColor(report.overallScore.showVsTell).split(' ')[0]}`}>
                {report.overallScore.showVsTell}
              </div>
              <div className="text-sm text-gray-600">Show vs Tell</div>
              <div className="text-xs text-gray-500 mt-1">{report.showTellIssues.length} issues found</div>
            </div>
            
            <div className="text-center p-6 bg-gradient-to-br from-purple-50 to-purple-100 rounded-xl">
              <Target className="w-8 h-8 text-purple-600 mx-auto mb-2" />
              <div className={`text-3xl font-bold mb-1 ${getScoreColor(report.overallScore.tropeOriginality).split(' ')[0]}`}>
                {report.overallScore.tropeOriginality}
              </div>
              <div className="text-sm text-gray-600">Originality</div>
              <div className="text-xs text-gray-500 mt-1">{report.tropeMatches.length} tropes detected</div>
            </div>
            
            <div className="text-center p-6 bg-gradient-to-br from-green-50 to-green-100 rounded-xl">
              <Sparkles className="w-8 h-8 text-green-600 mx-auto mb-2" />
              <div className={`text-3xl font-bold mb-1 ${getScoreColor(report.overallScore.proseClarity).split(' ')[0]}`}>
                {report.overallScore.proseClarity}
              </div>
              <div className="text-sm text-gray-600">Prose Clarity</div>
              <div className="text-xs text-gray-500 mt-1">{report.purpleProseIssues.length} style issues</div>
            </div>
          </div>

          {/* Quick Summary */}
          <div className="bg-gray-50 rounded-xl p-6">
            <h4 className="font-semibold text-gray-800 mb-3">Quick Summary</h4>
            <div className="space-y-2 text-sm">
              {report.showTellIssues.length > 0 && (
                <div className="flex items-center space-x-2">
                  <AlertTriangle className="w-4 h-4 text-yellow-500" />
                  <span>Consider showing more emotions and actions through concrete details</span>
                </div>
              )}
              {report.tropeMatches.length > 0 && (
                <div className="flex items-center space-x-2">
                  <Lightbulb className="w-4 h-4 text-blue-500" />
                  <span>Some common tropes detected - consider creative subversions</span>
                </div>
              )}
              {report.purpleProseIssues.length > 0 && (
                <div className="flex items-center space-x-2">
                  <Sparkles className="w-4 h-4 text-purple-500" />
                  <span>Prose could be simplified in places for better clarity</span>
                </div>
              )}
              {report.showTellIssues.length === 0 && report.tropeMatches.length === 0 && report.purpleProseIssues.length === 0 && (
                <div className="flex items-center space-x-2">
                  <CheckCircle className="w-4 h-4 text-green-500" />
                  <span>Great job! Your writing shows strong technical craft</span>
                </div>
              )}
            </div>
          </div>
        </div>
      )}

      {activeTab === 'show-tell' && (
        <ShowTellTab issues={report.showTellIssues} originalText={originalText} />
      )}

      {activeTab === 'tropes' && (
        <TropeAnalysisTab matches={report.tropeMatches} originalText={originalText} />
      )}

      {activeTab === 'prose' && (
        <ProseQualityTab issues={report.purpleProseIssues} originalText={originalText} />
      )}

<<<<<<< HEAD
      {/* Render ColorPaletteDisplay when its tab is active */}
      {activeTab === 'color-palette' && (
        <ColorPaletteDisplay /> // Uses mock data by default
=======
      {activeTab === 'literary-devices' && (
        isLoadingLiteraryDevices ? (
          <div className="text-center py-12">
            <Zap className="w-16 h-16 text-blue-500 mx-auto mb-4 animate-pulse" />
            <h4 className="text-xl font-semibold text-gray-800 mb-2">Scanning for Literary Devices...</h4>
            <p className="text-gray-600">This may take a moment.</p>
          </div>
        ) : (
          <LiteraryDeviceReport devices={literaryDevices} />
        )
>>>>>>> 3bf98206
      )}
    </div>
  );
};

// Existing ShowTellTab, TropeAnalysisTab, ProseQualityTab components remain unchanged
const ShowTellTab: React.FC<{ issues: ShowTellIssue[]; originalText: string }> = ({ issues }) => {
  if (issues.length === 0) {
    return (
      <div className="text-center py-12">
        <CheckCircle className="w-16 h-16 text-green-500 mx-auto mb-4" />
        <h4 className="text-xl font-semibold text-gray-800 mb-2">Excellent Showing!</h4>
        <p className="text-gray-600">No significant "telling" issues detected. Your writing effectively shows rather than tells.</p>
      </div>
    );
  }

  return (
    <div className="space-y-4">
      <div className="flex items-center justify-between">
        <h4 className="text-lg font-semibold text-gray-800">Show vs Tell Analysis</h4>
        <div className="text-sm text-gray-600">{issues.length} issues found</div>
      </div>
      
      {issues.map((issue, index) => (
        <div key={index} className="border-l-4 border-yellow-400 bg-yellow-50 p-4 rounded-r-lg">
          <div className="flex items-start justify-between">
            <div className="flex-1">
              <div className="flex items-center space-x-2 mb-2">
                <span className={`px-2 py-1 text-xs font-medium rounded-full ${
                  issue.severity === 'high' ? 'bg-red-100 text-red-700' :
                  issue.severity === 'medium' ? 'bg-yellow-100 text-yellow-700' :
                  'bg-blue-100 text-blue-700'
                }`}>
                  {issue.severity}
                </span>
                <span className="text-sm text-gray-600">Position: {issue.position}</span>
              </div>
              <div className="font-mono text-sm bg-white p-2 rounded border mb-2">"{issue.text}"</div>
              <div className="text-sm text-gray-700 mb-2">{issue.suggestion}</div>
              {issue.example && (
                <div className="text-xs text-green-700 bg-green-50 p-2 rounded">
                  💡 {issue.example}
                </div>
              )}
            </div>
          </div>
        </div>
      ))}
    </div>
  );
};

const TropeAnalysisTab: React.FC<{ matches: TropeMatch[]; originalText: string }> = ({ matches }) => {
  if (matches.length === 0) {
    return (
      <div className="text-center py-12">
        <Target className="w-16 h-16 text-green-500 mx-auto mb-4" />
        <h4 className="text-xl font-semibold text-gray-800 mb-2">Highly Original!</h4>
        <p className="text-gray-600">No common tropes detected. Your story shows great originality.</p>
      </div>
    );
  }

  return (
    <div className="space-y-4">
      <div className="flex items-center justify-between">
        <h4 className="text-lg font-semibold text-gray-800">Trope Detection & Subversion Ideas</h4>
        <div className="text-sm text-gray-600">{matches.length} tropes found</div>
      </div>
      
      {matches.map((match, index) => (
        <div key={index} className="border-l-4 border-purple-400 bg-purple-50 p-4 rounded-r-lg">
          <div className="flex items-start justify-between mb-3">
            <div>
              <h5 className="font-semibold text-gray-800">{match.name}</h5>
              <div className="flex items-center space-x-2 text-sm text-gray-600">
                <span className="capitalize">{match.category}</span>
                <span>•</span>
                <span>{Math.round(match.confidence * 100)}% confidence</span>
              </div>
            </div>
          </div>
          
          <div className="font-mono text-sm bg-white p-2 rounded border mb-3">"{match.text}"</div>
          
          <div>
            <h6 className="font-medium text-gray-800 mb-2">💡 Subversion Ideas:</h6>
            <ul className="space-y-1 text-sm text-gray-700">
              {match.subversionSuggestions.map((suggestion, i) => (
                <li key={i} className="flex items-start space-x-2">
                  <span className="text-purple-500 mt-1">•</span>
                  <span>{suggestion}</span>
                </li>
              ))}
            </ul>
          </div>
        </div>
      ))}
    </div>
  );
};

const ProseQualityTab: React.FC<{ issues: PurpleProseIssue[]; originalText: string }> = ({ issues }) => {
  if (issues.length === 0) {
    return (
      <div className="text-center py-12">
        <Sparkles className="w-16 h-16 text-green-500 mx-auto mb-4" />
        <h4 className="text-xl font-semibold text-gray-800 mb-2">Crystal Clear Prose!</h4>
        <p className="text-gray-600">Your writing style is clear and effective. No purple prose issues detected.</p>
      </div>
    );
  }

  return (
    <div className="space-y-4">
      <div className="flex items-center justify-between">
        <h4 className="text-lg font-semibold text-gray-800">Prose Clarity Analysis</h4>
        <div className="text-sm text-gray-600">{issues.length} style issues found</div>
      </div>
      
      {issues.map((issue, index) => (
        <div key={index} className="border-l-4 border-indigo-400 bg-indigo-50 p-4 rounded-r-lg">
          <div className="flex items-start justify-between mb-3">
            <div className="flex items-center space-x-2">
              <span className={`px-2 py-1 text-xs font-medium rounded-full ${
                issue.severity === 'severe' ? 'bg-red-100 text-red-700' :
                issue.severity === 'moderate' ? 'bg-yellow-100 text-yellow-700' :
                'bg-blue-100 text-blue-700'
              }`}>
                {issue.severity}
              </span>
              <span className="text-sm text-gray-600 capitalize">{issue.type.replace('_', ' ')}</span>
            </div>
          </div>
          
          <div className="font-mono text-sm bg-white p-2 rounded border mb-3">"{issue.text}"</div>
          
          <div className="text-sm text-gray-700 mb-2">{issue.suggestion}</div>
          
          <div className="text-xs text-green-700 bg-green-50 p-2 rounded">
            💡 Simplified: {issue.simplifiedVersion}
          </div>
        </div>
      ))}
    </div>
  );
};<|MERGE_RESOLUTION|>--- conflicted
+++ resolved
@@ -1,18 +1,10 @@
-<<<<<<< HEAD
-import React, { useState } from 'react';
-// Add Palette icon
-import { AlertTriangle, CheckCircle, Eye, Lightbulb, Sparkles, BookOpen, Target, Palette } from 'lucide-react';
-import { WritingQualityReport as QualityReportType, ShowTellIssue, TropeMatch, PurpleProseIssue } from '../types/contracts';
-// Import the new component
+import React, { useState, useEffect } from 'react';
+import { AlertTriangle, CheckCircle, Eye, Lightbulb, Sparkles, BookOpen, Target, Palette, Zap } from 'lucide-react';
+import { WritingQualityReport as QualityReportType, ShowTellIssue, TropeMatch, PurpleProseIssue, LiteraryDeviceInstance } from '../types/contracts';
 import ColorPaletteDisplay from './ColorPaletteDisplay';
-=======
-import React, { useState, useEffect } from 'react';
-import { AlertTriangle, CheckCircle, Eye, Lightbulb, Sparkles, BookOpen, Target, Zap } from 'lucide-react'; // Added Zap for Literary Devices
-import { WritingQualityReport as QualityReportType, ShowTellIssue, TropeMatch, PurpleProseIssue, LiteraryDeviceInstance } from '../types/contracts';
-import LiteraryDeviceReport from './LiteraryDeviceReport'; // Import the new component
-import { SeamManager } from '../services/SeamManager'; // To potentially fetch devices
-import { AIEnhancementService } from '../services/implementations/AIEnhancementService'; // For mock/actual service call
->>>>>>> 3bf98206
+import LiteraryDeviceReport from './LiteraryDeviceReport';
+import { SeamManager } from '../services/SeamManager';
+import { AIEnhancementService } from '../services/implementations/AIEnhancementService';
 
 interface WritingQualityReportProps {
   report: QualityReportType;
@@ -28,22 +20,14 @@
 ];
 
 export const WritingQualityReport: React.FC<WritingQualityReportProps> = ({ report, originalText }) => {
-<<<<<<< HEAD
-  // Add 'color-palette' to activeTab state type
-  const [activeTab, setActiveTab] = useState<'overview' | 'show-tell' | 'tropes' | 'prose' | 'color-palette'>('overview');
-=======
-  const [activeTab, setActiveTab] = useState<'overview' | 'show-tell' | 'tropes' | 'prose' | 'literary-devices'>('overview');
+  // Add both tabs to activeTab state type
+  const [activeTab, setActiveTab] = useState<'overview' | 'show-tell' | 'tropes' | 'prose' | 'color-palette' | 'literary-devices'>('overview');
   const [literaryDevices, setLiteraryDevices] = useState<LiteraryDeviceInstance[]>(mockLiteraryDevices); // Initialize with mock
   const [isLoadingLiteraryDevices, setIsLoadingLiteraryDevices] = useState(false);
 
-  // Simulate fetching literary devices - in a real app, this might be triggered by originalText change or a button
   useEffect(() => {
     const fetchDevices = async () => {
       setIsLoadingLiteraryDevices(true);
-      // In a real app, you might get the service from SeamManager
-      // const seam = SeamManager.getInstance();
-      // const aiService = seam.getAIEnhancementService();
-      // For now, directly instantiate, or use a stub if SeamManager is not fully set up
       const aiService = new AIEnhancementService();
       const result = await aiService.analyzeLiteraryDevices(originalText);
       if (result.success && result.data) {
@@ -54,19 +38,10 @@
       }
       setIsLoadingLiteraryDevices(false);
     };
-
-    if (originalText) { // Fetch devices if text is available
-      // To prevent fetching on every render if originalText is stable, add more conditions or trigger manually
-      // For this example, let's assume we want to fetch/refresh if the report component is displayed with text
-      // fetchDevices(); // Uncomment this to enable API call
-    }
-    // Set mock data immediately for UI development if API call is commented out
+    // Uncomment to enable API call
+    // if (originalText) fetchDevices();
     setLiteraryDevices(mockLiteraryDevices);
-
-
-  }, [originalText]); // Re-fetch if originalText changes
-
->>>>>>> 3bf98206
+  }, [originalText]);
 
   const getScoreColor = (score: number) => {
     if (score >= 80) return 'text-green-600 bg-green-100';
@@ -104,16 +79,12 @@
           { key: 'show-tell', label: 'Show vs Tell', icon: Eye },
           { key: 'tropes', label: 'Trope Analysis', icon: Target },
           { key: 'prose', label: 'Prose Quality', icon: Sparkles },
-<<<<<<< HEAD
-          // Add new Color Palette tab
-          { key: 'color-palette', label: 'Color Palette', icon: Palette }
-=======
-          { key: 'literary-devices', label: 'Literary Devices', icon: Zap } // New Tab
->>>>>>> 3bf98206
+          { key: 'color-palette', label: 'Color Palette', icon: Palette },
+          { key: 'literary-devices', label: 'Literary Devices', icon: Zap }
         ].map((tab) => (
           <button
             key={tab.key}
-            onClick={() => setActiveTab(tab.key as any)} // Using 'as any' to match existing code style for tab keys
+            onClick={() => setActiveTab(tab.key as any)}
             className={`flex-1 flex items-center justify-center space-x-2 py-3 px-4 rounded-lg font-medium transition-all duration-200 ${
               activeTab === tab.key
                 ? 'bg-white text-blue-600 shadow-md'
@@ -204,11 +175,11 @@
         <ProseQualityTab issues={report.purpleProseIssues} originalText={originalText} />
       )}
 
-<<<<<<< HEAD
       {/* Render ColorPaletteDisplay when its tab is active */}
       {activeTab === 'color-palette' && (
-        <ColorPaletteDisplay /> // Uses mock data by default
-=======
+        <ColorPaletteDisplay />
+      )}
+      {/* Render LiteraryDeviceReport when its tab is active */}
       {activeTab === 'literary-devices' && (
         isLoadingLiteraryDevices ? (
           <div className="text-center py-12">
@@ -219,7 +190,6 @@
         ) : (
           <LiteraryDeviceReport devices={literaryDevices} />
         )
->>>>>>> 3bf98206
       )}
     </div>
   );
