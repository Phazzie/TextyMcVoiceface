import React, { useState, useEffect } from 'react';
<<<<<<< HEAD
import { AlertTriangle, CheckCircle, Eye, Lightbulb, Sparkles, BookOpen, Target, Palette, Zap, LineChart as ReadabilityIcon, TrendingUp } from 'lucide-react';
import { WritingQualityReport as QualityReportType, ShowTellIssue, TropeMatch, PurpleProseIssue, ReadabilityPoint, DialogueTurn, IWritingQualityAnalyzer, ContractResult } from '../types/contracts';
import { ColorPaletteReport } from './reports/ColorPaletteReport';
import { LiteraryDevicesReport } from './reports/LiteraryDevicesReport';
import { ReadabilityReport } from './reports/ReadabilityReport';
import { ReadabilityChart } from './ReadabilityChart';
import { PowerBalanceChart } from './reports/PowerBalanceChart';
import { SeamManager } from '../services/SeamManager';
import { WritingQualityAnalyzer } from '../services/implementations/WritingQualityAnalyzer';
=======
import { AlertTriangle, CheckCircle, Eye, Lightbulb, Sparkles, BookOpen, Target, RefreshCw, Wand2 } from 'lucide-react';
import { WritingQualityReport as QualityReportType, ShowTellIssue, TropeMatch, PurpleProseIssue, IAIEnhancementService } from '../types/contracts';
import { SeamManager } from '../services/SeamManager';
import { useNotifier } from '../hooks/useNotifier';
>>>>>>> 28c8752b

interface WritingQualityReportProps {
  report: QualityReportType;
  originalText: string;
  analyzer?: IWritingQualityAnalyzer;
}

export const WritingQualityReport: React.FC<WritingQualityReportProps> = ({ report, originalText, analyzer: initialAnalyzer }) => {
  const [activeTab, setActiveTab] = useState<'overview' | 'show-tell' | 'tropes' | 'prose' | 'color-palette' | 'literary-devices' | 'readability' | 'power-balance'>('overview');

  // State for Color Palette
  const [colorPalette, setColorPalette] = useState<any | null>(null);
  const [isColorPaletteLoading, setIsColorPaletteLoading] = useState(false);
  const [colorPaletteError, setColorPaletteError] = useState<string | null>(null);

  // State for Literary Devices
  const [literaryDevices, setLiteraryDevices] = useState<any[]>([]);
  const [isLiteraryDevicesLoading, setIsLiteraryDevicesLoading] = useState(false);
  const [literaryDevicesError, setLiteraryDevicesError] = useState<string | null>(null);

  // State for Readability
  const [readabilityData, setReadabilityData] = useState<ReadabilityPoint[] | null>(null);
  const [isReadabilityLoading, setIsReadabilityLoading] = useState(false);
  const [readabilityError, setReadabilityError] = useState<string | null>(null);

  // State for Power Balance
  const [powerBalanceData, setPowerBalanceData] = useState<DialogueTurn[] | null>(null);
  const [isLoadingPowerBalance, setIsLoadingPowerBalance] = useState<boolean>(false);
  const [powerBalanceError, setPowerBalanceError] = useState<string | null>(null);

  const analyzer = initialAnalyzer || new WritingQualityAnalyzer();

  useEffect(() => {
    // Fetch color palette, literary devices, and readability data
    const fetchAllAnalysisData = async () => {
      setIsColorPaletteLoading(true);
      setIsLiteraryDevicesLoading(true);
      setIsReadabilityLoading(true);

      try {
        const seamManager = SeamManager.getInstance();
        const qualityAnalyzer = seamManager.getWritingQualityAnalyzer();
        const aiEnhancer = seamManager.getAIEnhancementService();

        const [colorResult, devicesResult, readabilityResult] = await Promise.all([
          qualityAnalyzer.analyzeColorPalette(originalText),
          aiEnhancer.analyzeLiteraryDevices(originalText),
          qualityAnalyzer.analyzeReadabilityRollercoaster(originalText)
        ]);

        // Process color palette results
        if (colorResult.success) {
          setColorPalette(colorResult.data || null);
        } else {
          setColorPaletteError(colorResult.error || 'Failed to fetch color palette.');
        }

        // Process literary devices results
        if (devicesResult.success) {
          setLiteraryDevices(devicesResult.data || []);
        } else {
          setLiteraryDevicesError(devicesResult.error || 'Failed to fetch literary devices.');
        }

        // Process readability results
        if (readabilityResult.success) {
          setReadabilityData(readabilityResult.data || null);
        } else {
          setReadabilityError(readabilityResult.error || 'Failed to fetch readability data.');
        }
      } catch (error) {
        const errorMessage = error instanceof Error ? error.message : 'An unknown error occurred';
        setColorPaletteError(errorMessage);
        setLiteraryDevicesError(errorMessage);
        setReadabilityError(errorMessage);
      } finally {
        setIsColorPaletteLoading(false);
        setIsLiteraryDevicesLoading(false);
        setIsReadabilityLoading(false);
      }
    };

    if (originalText) {
      fetchAllAnalysisData();
    }
  }, [originalText]);

  useEffect(() => {
    // Fetch readability and power balance data for new tabs
    const fetchReadability = async () => {
      setIsReadabilityLoading(true);
      setReadabilityError(null);
      try {
        const result = await analyzer.analyzeReadabilityRollercoaster(originalText);
        if (result.success && result.data) {
          setReadabilityData(result.data);
        } else {
          setReadabilityError(result.error || 'Failed to load readability data.');
          setReadabilityData([]);
        }
      } catch (err) {
        setReadabilityError(err instanceof Error ? err.message : 'An unknown error occurred.');
        setReadabilityData([]);
      } finally {
        setIsReadabilityLoading(false);
      }
    };

    const fetchPowerBalance = async () => {
      setIsLoadingPowerBalance(true);
      setPowerBalanceError(null);
      try {
        const result = await analyzer.analyzeDialoguePowerBalance(originalText);
        if (result.success && result.data) {
          setPowerBalanceData(result.data);
        } else {
          setPowerBalanceError(result.error || 'Failed to load power balance data.');
          setPowerBalanceData([]);
        }
      } catch (err) {
        setPowerBalanceError(err instanceof Error ? err.message : 'An unknown error occurred.');
        setPowerBalanceData([]);
      } finally {
        setIsLoadingPowerBalance(false);
      }
    };

    if (activeTab === 'readability' && !readabilityData && !isReadabilityLoading && !readabilityError) {
      fetchReadability();
    }
    if (activeTab === 'power-balance' && !powerBalanceData && !isLoadingPowerBalance && !powerBalanceError) {
      fetchPowerBalance();
    }
  }, [activeTab, originalText, analyzer, readabilityData, powerBalanceData, isReadabilityLoading, isLoadingPowerBalance, readabilityError, powerBalanceError]);

  const getScoreColor = (score: number) => {
    if (score >= 80) return 'text-green-600 bg-green-100';
    if (score >= 60) return 'text-yellow-600 bg-yellow-100';
    return 'text-red-600 bg-red-100';
  };

  const getOverallGrade = () => {
    const avg = (report.overallScore.showVsTell + report.overallScore.tropeOriginality + report.overallScore.proseClarity) / 3;
    if (avg >= 90) return { grade: 'A+', desc: 'Exceptional' };
    if (avg >= 80) return { grade: 'A', desc: 'Excellent' };
    if (avg >= 70) return { grade: 'B', desc: 'Good' };
    if (avg >= 60) return { grade: 'C', desc: 'Fair' };
    if (avg >= 50) return { grade: 'D', desc: 'Needs Improvement' };
    return { grade: 'F', desc: 'Significant Issues' };
  };

  const renderTabContent = () => {
    switch (activeTab) {
      case 'overview':
        return renderOverview();
      case 'show-tell':
        return renderShowTell();
      case 'tropes':
        return renderTropes();
      case 'prose':
        return renderPurpleProse();
      case 'color-palette':
        return <ColorPaletteReport analysis={colorPalette} isLoading={isColorPaletteLoading} error={colorPaletteError} />;
      case 'literary-devices':
        return <LiteraryDevicesReport devices={literaryDevices} isLoading={isLiteraryDevicesLoading} error={literaryDevicesError} />;
      case 'readability':
        return <ReadabilityReport data={readabilityData} isLoading={isReadabilityLoading} error={readabilityError} />;
      default:
        return renderOverview();
    }
  };

  const renderOverview = () => {
    const overallGrade = getOverallGrade();
    return (
      <div className="grid grid-cols-1 md:grid-cols-3 gap-6">
        <div className="md:col-span-1 p-6 bg-gray-50 rounded-lg shadow-inner">
          <h3 className="text-2xl font-bold text-gray-800 mb-4">Overall Grade</h3>
          <div className="text-center">
            <p className={`text-7xl font-bold ${getScoreColor(overallGrade.grade.charCodeAt(0))}`}>{overallGrade.grade}</p>
            <p className="text-xl text-gray-600 mt-2">{overallGrade.desc}</p>
          </div>
        </div>
        <div className="md:col-span-2 grid grid-cols-1 sm:grid-cols-3 gap-4">
          <div className={`p-4 rounded-lg text-center ${getScoreColor(report.overallScore.showVsTell)}`}>
            <Eye className="mx-auto h-8 w-8 mb-2" />
            <p className="font-bold">Show vs. Tell</p>
            <p className="text-2xl font-bold">{report.overallScore.showVsTell}/100</p>
          </div>
          <div className={`p-4 rounded-lg text-center ${getScoreColor(report.overallScore.tropeOriginality)}`}>
            <Lightbulb className="mx-auto h-8 w-8 mb-2" />
            <p className="font-bold">Trope Originality</p>
            <p className="text-2xl font-bold">{report.overallScore.tropeOriginality}/100</p>
          </div>
          <div className={`p-4 rounded-lg text-center ${getScoreColor(report.overallScore.proseClarity)}`}>
            <Sparkles className="mx-auto h-8 w-8 mb-2" />
            <p className="font-bold">Prose Clarity</p>
            <p className="text-2xl font-bold">{report.overallScore.proseClarity}/100</p>
          </div>
        </div>
      </div>
    );
  };

  const renderShowTell = () => (
    <div>
      <h3 className="text-xl font-bold mb-4">Show vs. Tell Analysis</h3>
      {report.showTellIssues.length === 0 ? (
        <div className="text-center p-6 bg-green-50 text-green-800 rounded-lg">
          <p className="font-semibold">No significant "telling" statements found. Great job showing the story!</p>
        </div>
      ) : (
        <ul className="space-y-4">
          {report.showTellIssues.map((issue, index) => (
            <li key={index} className="p-4 border border-yellow-300 bg-yellow-50 rounded-lg">
              <p className="font-semibold text-yellow-800">Telling Statement:</p>
              <blockquote className="italic text-gray-600 border-l-4 border-yellow-400 pl-4 my-2">{issue.text}</blockquote>
              <p className="font-semibold text-green-800 mt-2">Suggestion:</p>
              <p className="text-gray-700">{issue.suggestion}</p>
            </li>
          ))}
        </ul>
      )}
    </div>
  );

  const renderTropes = () => (
    <div>
      <h3 className="text-xl font-bold mb-4">Trope Analysis</h3>
      {report.tropeMatches.length === 0 ? (
        <div className="text-center p-6 bg-green-50 text-green-800 rounded-lg">
          <p className="font-semibold">No common tropes detected. Your story is refreshingly original!</p>
        </div>
      ) : (
        <ul className="space-y-4">
          {report.tropeMatches.map((trope, index) => (
            <li key={index} className="p-4 border border-blue-300 bg-blue-50 rounded-lg">
              <p className="font-semibold text-blue-800">Trope Detected: {trope.name}</p>
              <blockquote className="italic text-gray-600 border-l-4 border-blue-400 pl-4 my-2">{trope.text}</blockquote>
              <p className="font-semibold text-gray-800 mt-2">Confidence: {trope.confidence}</p>
              <p className="text-gray-700">{trope.description}</p>
            </li>
          ))}
        </ul>
      )}
    </div>
  );

  const renderPurpleProse = () => (
    <div>
      <h3 className="text-xl font-bold mb-4">Purple Prose Analysis</h3>
      {report.purpleProseIssues.length === 0 ? (
        <div className="text-center p-6 bg-green-50 text-green-800 rounded-lg">
          <p className="font-semibold">Your prose is clear and concise. No purple prose found!</p>
        </div>
      ) : (
        <ul className="space-y-4">
          {report.purpleProseIssues.map((issue, index) => (
            <li key={index} className="p-4 border border-purple-300 bg-purple-50 rounded-lg">
              <p className="font-semibold text-purple-800">Overly Ornate Phrase:</p>
              <blockquote className="italic text-gray-600 border-l-4 border-purple-400 pl-4 my-2">{issue.text}</blockquote>
              <p className="font-semibold text-green-800 mt-2">Suggestion:</p>
              <p className="text-gray-700">{issue.suggestion}</p>
            </li>
          ))}
        </ul>
      )}
    </div>
  );

  return (
    <div className="bg-white p-6 rounded-lg shadow-lg max-w-6xl mx-auto my-8">
      {/* Tab Navigation */}
      <div className="flex space-x-1 mb-6 bg-gray-100 rounded-xl p-1">
        {[
          { key: 'overview', label: 'Overview', icon: BookOpen },
          { key: 'show-tell', label: 'Show vs Tell', icon: Eye },
          { key: 'tropes', label: 'Trope Analysis', icon: Target },
          { key: 'prose', label: 'Prose Quality', icon: Sparkles },
          { key: 'readability', label: 'Readability', icon: ReadabilityIcon },
          { key: 'power-balance', label: 'Power Balance', icon: TrendingUp } // Added Power Balance Tab
        ].map((tab) => (
          <button
            key={tab.key}
            onClick={() => setActiveTab(tab.key as any)}
            className={`flex-1 flex items-center justify-center space-x-2 py-3 px-4 rounded-lg font-medium transition-all duration-200 ${
              activeTab === tab.key
                ? 'bg-white text-blue-600 shadow-md'
                : 'text-gray-600 hover:text-gray-800'
            }`}
          >
            <tab.icon className="w-4 h-4" />
            <span>{tab.label}</span>
          </button>
        ))}
      </div>

      {/* Tab Content */}
      {activeTab === 'overview' && (
        <div className="space-y-6">
          {/* Score Overview */}
          <div className="grid grid-cols-3 gap-6">
            <div className="text-center p-6 bg-gradient-to-br from-blue-50 to-blue-100 rounded-xl">
              <Eye className="w-8 h-8 text-blue-600 mx-auto mb-2" />
              <div className={`text-3xl font-bold mb-1 ${getScoreColor(report.overallScore.showVsTell).split(' ')[0]}`}>
                {report.overallScore.showVsTell}
              </div>
              <div className="text-sm text-gray-600">Show vs Tell</div>
              <div className="text-xs text-gray-500 mt-1">{report.showTellIssues.length} issues found</div>
            </div>
            
            <div className="text-center p-6 bg-gradient-to-br from-purple-50 to-purple-100 rounded-xl">
              <Target className="w-8 h-8 text-purple-600 mx-auto mb-2" />
              <div className={`text-3xl font-bold mb-1 ${getScoreColor(report.overallScore.tropeOriginality).split(' ')[0]}`}>
                {report.overallScore.tropeOriginality}
              </div>
              <div className="text-sm text-gray-600">Originality</div>
              <div className="text-xs text-gray-500 mt-1">{report.tropeMatches.length} tropes detected</div>
            </div>
            
            <div className="text-center p-6 bg-gradient-to-br from-green-50 to-green-100 rounded-xl">
              <Sparkles className="w-8 h-8 text-green-600 mx-auto mb-2" />
              <div className={`text-3xl font-bold mb-1 ${getScoreColor(report.overallScore.proseClarity).split(' ')[0]}`}>
                {report.overallScore.proseClarity}
              </div>
              <div className="text-sm text-gray-600">Prose Clarity</div>
              <div className="text-xs text-gray-500 mt-1">{report.purpleProseIssues.length} style issues</div>
            </div>
          </div>

          {/* Quick Summary */}
          <div className="bg-gray-50 rounded-xl p-6">
            <h4 className="font-semibold text-gray-800 mb-3">Quick Summary</h4>
            <div className="space-y-2 text-sm">
              {report.showTellIssues.length > 0 && (
                <div className="flex items-center space-x-2">
                  <AlertTriangle className="w-4 h-4 text-yellow-500" />
                  <span>Consider showing more emotions and actions through concrete details</span>
                </div>
              )}
              {report.tropeMatches.length > 0 && (
                <div className="flex items-center space-x-2">
                  <Lightbulb className="w-4 h-4 text-blue-500" />
                  <span>Some common tropes detected - consider creative subversions</span>
                </div>
              )}
              {report.purpleProseIssues.length > 0 && (
                <div className="flex items-center space-x-2">
                  <Sparkles className="w-4 h-4 text-purple-500" />
                  <span>Prose could be simplified in places for better clarity</span>
                </div>
              )}
              {report.showTellIssues.length === 0 && report.tropeMatches.length === 0 && report.purpleProseIssues.length === 0 && (
                <div className="flex items-center space-x-2">
                  <CheckCircle className="w-4 h-4 text-green-500" />
                  <span>Great job! Your writing shows strong technical craft</span>
                </div>
              )}
            </div>
          </div>
        </div>
      )}

      {activeTab === 'show-tell' && (
        <ShowTellTab issues={report.showTellIssues} originalText={originalText} />
      )}

      {activeTab === 'tropes' && (
        <TropeAnalysisTab matches={report.tropeMatches} originalText={originalText} />
      )}

      {activeTab === 'prose' && (
        <ProseQualityTab issues={report.purpleProseIssues} originalText={originalText} />
      )}
<<<<<<< HEAD

      {activeTab === 'readability' && (
        <div>
          <h4 className="text-lg font-semibold text-gray-800 mb-4">Readability Rollercoaster (Flesch-Kincaid)</h4>
          {isLoadingReadability && <div className="text-center p-4">Loading readability chart...</div>}
          {readabilityError && <div className="text-center p-4 text-red-600">Error: {readabilityError}</div>}
          {readabilityData && readabilityData.length > 0 && !isLoadingReadability && !readabilityError && (
            <ReadabilityChart data={readabilityData} />
          )}
          {readabilityData && readabilityData.length === 0 && !isLoadingReadability && !readabilityError && (
            <div className="text-center p-4">Not enough text or paragraphs to generate a readability chart.</div>
          )}
        </div>
      )}
=======
    </div>
  );
};

const ShowTellTab: React.FC<{ issues: ShowTellIssue[]; originalText: string }> = ({ issues }) => {
  if (issues.length === 0) {
    return (
      <div className="text-center py-12">
        <CheckCircle className="w-16 h-16 text-green-500 mx-auto mb-4" />
        <h4 className="text-xl font-semibold text-gray-800 mb-2">Excellent Showing!</h4>
        <p className="text-gray-600">No significant "telling" issues detected. Your writing effectively shows rather than tells.</p>
      </div>
    );
  }

  return (
    <div className="space-y-4">
      <div className="flex items-center justify-between">
        <h4 className="text-lg font-semibold text-gray-800">Show vs Tell Analysis</h4>
        <div className="text-sm text-gray-600">{issues.length} issues found</div>
      </div>
      
      {issues.map((issue, index) => (
        <div key={index} className="border-l-4 border-yellow-400 bg-yellow-50 p-4 rounded-r-lg">
          <div className="flex items-start justify-between">
            <div className="flex-1">
              <div className="flex items-center space-x-2 mb-2">
                <span className={`px-2 py-1 text-xs font-medium rounded-full ${
                  issue.severity === 'high' ? 'bg-red-100 text-red-700' :
                  issue.severity === 'medium' ? 'bg-yellow-100 text-yellow-700' :
                  'bg-blue-100 text-blue-700'
                }`}>
                  {issue.severity}
                </span>
                <span className="text-sm text-gray-600">Position: {issue.position}</span>
              </div>
              <div className="font-mono text-sm bg-white p-2 rounded border mb-2">"{issue.text}"</div>
              <div className="text-sm text-gray-700 mb-2">{issue.suggestion}</div>
              {issue.example && (
                <div className="text-xs text-green-700 bg-green-50 p-2 rounded">
                  💡 {issue.example}
                </div>
              )}
            </div>
          </div>
        </div>
      ))}
    </div>
  );
};

interface TropeInteractionState {
  [tropeNameAndPosition: string]: {
    suggestion?: string;
    isLoading: boolean;
    error?: string;
  };
}

const TropeAnalysisTab: React.FC<{ matches: TropeMatch[]; originalText: string }> = ({ matches, originalText }) => {
  const [aiEnhancementService, setAiEnhancementService] = useState<IAIEnhancementService | undefined>(undefined);
  const [tropeSuggestions, setTropeSuggestions] = useState<TropeInteractionState>({});
  const { addNotification } = useNotifier();

  useEffect(() => {
    const service = SeamManager.getInstance().getAIEnhancementService();
    setAiEnhancementService(service);
  }, []);

  const handleInvertTrope = async (trope: TropeMatch) => {
    if (!aiEnhancementService) {
      addNotification('AI Enhancement Service is not available. Cannot invert trope.', 'error');
      return;
    }

    const tropeKey = `${trope.name}-${trope.position}`;
    setTropeSuggestions(prev => ({
      ...prev,
      [tropeKey]: { isLoading: true, error: undefined, suggestion: undefined }
    }));

    try {
      const result = await aiEnhancementService.invertTrope(originalText, trope);
      if (result.success && result.data) {
        setTropeSuggestions(prev => ({
          ...prev,
          [tropeKey]: { isLoading: false, suggestion: result.data }
        }));
        addNotification(`New subversion idea generated for "${trope.name}"!`, 'success');
      } else {
        setTropeSuggestions(prev => ({
          ...prev,
          [tropeKey]: { isLoading: false, error: result.error || 'Failed to get suggestion.' }
        }));
        addNotification(`Could not generate subversion for "${trope.name}": ${result.error}`, 'error');
      }
    } catch (error) {
      const errorMessage = error instanceof Error ? error.message : 'An unknown error occurred.';
      setTropeSuggestions(prev => ({
        ...prev,
        [tropeKey]: { isLoading: false, error: errorMessage }
      }));
      addNotification(`Error inverting trope: ${errorMessage}`, 'error');
    }
  };

  if (matches.length === 0) {
    return (
      <div className="text-center py-12">
        <Target className="w-16 h-16 text-green-500 mx-auto mb-4" />
        <h4 className="text-xl font-semibold text-gray-800 mb-2">Highly Original!</h4>
        <p className="text-gray-600">No common tropes detected. Your story shows great originality.</p>
      </div>
    );
  }

  return (
    <div className="space-y-4">
      <div className="flex items-center justify-between">
        <h4 className="text-lg font-semibold text-gray-800">Trope Detection & Subversion Ideas</h4>
        <div className="text-sm text-gray-600">{matches.length} tropes found</div>
      </div>
      
      {matches.map((match) => {
        const tropeKey = `${match.name}-${match.position}`;
        const currentSuggestionState = tropeSuggestions[tropeKey];

        return (
          <div key={tropeKey} className="border-l-4 border-purple-400 bg-purple-50 p-4 rounded-r-lg">
            <div className="flex items-start justify-between mb-3">
              <div>
                <h5 className="font-semibold text-gray-800">{match.name}</h5>
                <div className="flex items-center space-x-2 text-sm text-gray-600">
                  <span className="capitalize">{match.category}</span>
                  <span>•</span>
                  <span>{Math.round(match.confidence * 100)}% confidence</span>
                </div>
              </div>
              <button
                onClick={() => handleInvertTrope(match)}
                disabled={!aiEnhancementService || currentSuggestionState?.isLoading}
                className="flex items-center space-x-2 px-3 py-1.5 text-xs font-medium text-purple-700 bg-purple-200 rounded-md hover:bg-purple-300 disabled:opacity-50 disabled:cursor-not-allowed transition-colors"
              >
                {currentSuggestionState?.isLoading ? (
                  <RefreshCw className="w-3.5 h-3.5 animate-spin" />
                ) : (
                  <Wand2 className="w-3.5 h-3.5" />
                )}
                <span>{currentSuggestionState?.isLoading ? 'Working...' : 'Invert Trope'}</span>
              </button>
            </div>

            <div className="font-mono text-sm bg-white p-2 rounded border mb-3">"{match.text}"</div>

            {currentSuggestionState?.suggestion && (
              <div className="mt-3 p-3 bg-green-50 border border-green-200 rounded-lg">
                <h6 className="font-medium text-sm text-green-800 mb-1 flex items-center">
                  <Lightbulb className="w-4 h-4 mr-2 text-green-600" />
                  AI Subversion Idea:
                </h6>
                <p className="text-sm text-green-700">{currentSuggestionState.suggestion}</p>
              </div>
            )}

            {currentSuggestionState?.error && (
              <div className="mt-3 p-3 bg-red-50 border border-red-200 rounded-lg">
                <h6 className="font-medium text-sm text-red-800 mb-1 flex items-center">
                  <AlertTriangle className="w-4 h-4 mr-2 text-red-600" />
                  Error:
                </h6>
                <p className="text-sm text-red-700">{currentSuggestionState.error}</p>
              </div>
            )}

            {!currentSuggestionState?.suggestion && !currentSuggestionState?.error && (
                 <div>
                    <h6 className="font-medium text-gray-800 mb-2 text-sm">💡 Original Subversion Ideas:</h6>
                    {match.subversionSuggestions && match.subversionSuggestions.length > 0 ? (
                        <ul className="space-y-1 text-sm text-gray-700">
                        {match.subversionSuggestions.map((suggestion, i) => (
                            <li key={i} className="flex items-start space-x-2">
                            <span className="text-purple-500 mt-1">•</span>
                            <span>{suggestion}</span>
                            </li>
                        ))}
                        </ul>
                    ) : (
                        <p className="text-sm text-gray-500 italic">No pre-defined subversion ideas for this trope.</p>
                    )}
                 </div>
            )}
          </div>
        );
      })}
    </div>
  );
};

const ProseQualityTab: React.FC<{ issues: PurpleProseIssue[]; originalText: string }> = ({ issues }) => {
  if (issues.length === 0) {
    return (
      <div className="text-center py-12">
        <Sparkles className="w-16 h-16 text-green-500 mx-auto mb-4" />
        <h4 className="text-xl font-semibold text-gray-800 mb-2">Crystal Clear Prose!</h4>
        <p className="text-gray-600">Your writing style is clear and effective. No purple prose issues detected.</p>
      </div>
    );
  }
>>>>>>> 28c8752b

      {/* Power Balance Tab Content */}
      {activeTab === 'power-balance' && (
        <div>
          <h4 className="text-lg font-semibold text-gray-800 mb-4">Dialogue Power Balance</h4>
          {isLoadingPowerBalance && <div className="text-center p-4">Loading power balance chart...</div>}
          {powerBalanceError && <div className="text-center p-4 text-red-600">Error: {powerBalanceError}</div>}
          {powerBalanceData && powerBalanceData.length > 0 && !isLoadingPowerBalance && !powerBalanceError && (
            <PowerBalanceChart data={powerBalanceData} />
          )}
          {powerBalanceData && powerBalanceData.length === 0 && !isLoadingPowerBalance && !powerBalanceError && (
            <div className="text-center p-4">Not enough dialogue data to generate a power balance chart.</div>
          )}
        </div>
      )}
    </div>
  );
};<|MERGE_RESOLUTION|>--- conflicted
+++ resolved
@@ -1,7 +1,17 @@
 import React, { useState, useEffect } from 'react';
-<<<<<<< HEAD
-import { AlertTriangle, CheckCircle, Eye, Lightbulb, Sparkles, BookOpen, Target, Palette, Zap, LineChart as ReadabilityIcon, TrendingUp } from 'lucide-react';
-import { WritingQualityReport as QualityReportType, ShowTellIssue, TropeMatch, PurpleProseIssue, ReadabilityPoint, DialogueTurn, IWritingQualityAnalyzer, ContractResult } from '../types/contracts';
+import { AlertTriangle, CheckCircle, Eye, Lightbulb, Sparkles, BookOpen, Target, Palette, Zap, LineChart as ReadabilityIcon, TrendingUp, RefreshCw, Wand2 } from 'lucide-react';
+import {
+    WritingQualityReport as QualityReportType,
+    ShowTellIssue,
+    TropeMatch,
+    PurpleProseIssue,
+    ReadabilityPoint,
+    DialogueTurn,
+    IWritingQualityAnalyzer,
+    IAIEnhancementService,
+    LiteraryDeviceInstance,
+    ColorPaletteAnalysis
+} from '../types/contracts';
 import { ColorPaletteReport } from './reports/ColorPaletteReport';
 import { LiteraryDevicesReport } from './reports/LiteraryDevicesReport';
 import { ReadabilityReport } from './reports/ReadabilityReport';
@@ -9,12 +19,7 @@
 import { PowerBalanceChart } from './reports/PowerBalanceChart';
 import { SeamManager } from '../services/SeamManager';
 import { WritingQualityAnalyzer } from '../services/implementations/WritingQualityAnalyzer';
-=======
-import { AlertTriangle, CheckCircle, Eye, Lightbulb, Sparkles, BookOpen, Target, RefreshCw, Wand2 } from 'lucide-react';
-import { WritingQualityReport as QualityReportType, ShowTellIssue, TropeMatch, PurpleProseIssue, IAIEnhancementService } from '../types/contracts';
-import { SeamManager } from '../services/SeamManager';
 import { useNotifier } from '../hooks/useNotifier';
->>>>>>> 28c8752b
 
 interface WritingQualityReportProps {
   report: QualityReportType;
@@ -25,11 +30,6 @@
 export const WritingQualityReport: React.FC<WritingQualityReportProps> = ({ report, originalText, analyzer: initialAnalyzer }) => {
   const [activeTab, setActiveTab] = useState<'overview' | 'show-tell' | 'tropes' | 'prose' | 'color-palette' | 'literary-devices' | 'readability' | 'power-balance'>('overview');
 
-  // State for Color Palette
-  const [colorPalette, setColorPalette] = useState<any | null>(null);
-  const [isColorPaletteLoading, setIsColorPaletteLoading] = useState(false);
-  const [colorPaletteError, setColorPaletteError] = useState<string | null>(null);
-
   // State for Literary Devices
   const [literaryDevices, setLiteraryDevices] = useState<any[]>([]);
   const [isLiteraryDevicesLoading, setIsLiteraryDevicesLoading] = useState(false);
@@ -44,6 +44,11 @@
   const [powerBalanceData, setPowerBalanceData] = useState<DialogueTurn[] | null>(null);
   const [isLoadingPowerBalance, setIsLoadingPowerBalance] = useState<boolean>(false);
   const [powerBalanceError, setPowerBalanceError] = useState<string | null>(null);
+  
+  // State for Color Palette
+  const [colorPalette, setColorPalette] = useState<ColorPaletteAnalysis | null>(null);
+  const [isColorPaletteLoading, setIsColorPaletteLoading] = useState(false);
+  const [colorPaletteError, setColorPaletteError] = useState<string | null>(null);
 
   const analyzer = initialAnalyzer || new WritingQualityAnalyzer();
 
@@ -166,27 +171,6 @@
     return { grade: 'F', desc: 'Significant Issues' };
   };
 
-  const renderTabContent = () => {
-    switch (activeTab) {
-      case 'overview':
-        return renderOverview();
-      case 'show-tell':
-        return renderShowTell();
-      case 'tropes':
-        return renderTropes();
-      case 'prose':
-        return renderPurpleProse();
-      case 'color-palette':
-        return <ColorPaletteReport analysis={colorPalette} isLoading={isColorPaletteLoading} error={colorPaletteError} />;
-      case 'literary-devices':
-        return <LiteraryDevicesReport devices={literaryDevices} isLoading={isLiteraryDevicesLoading} error={literaryDevicesError} />;
-      case 'readability':
-        return <ReadabilityReport data={readabilityData} isLoading={isReadabilityLoading} error={readabilityError} />;
-      default:
-        return renderOverview();
-    }
-  };
-
   const renderOverview = () => {
     const overallGrade = getOverallGrade();
     return (
@@ -219,72 +203,6 @@
     );
   };
 
-  const renderShowTell = () => (
-    <div>
-      <h3 className="text-xl font-bold mb-4">Show vs. Tell Analysis</h3>
-      {report.showTellIssues.length === 0 ? (
-        <div className="text-center p-6 bg-green-50 text-green-800 rounded-lg">
-          <p className="font-semibold">No significant "telling" statements found. Great job showing the story!</p>
-        </div>
-      ) : (
-        <ul className="space-y-4">
-          {report.showTellIssues.map((issue, index) => (
-            <li key={index} className="p-4 border border-yellow-300 bg-yellow-50 rounded-lg">
-              <p className="font-semibold text-yellow-800">Telling Statement:</p>
-              <blockquote className="italic text-gray-600 border-l-4 border-yellow-400 pl-4 my-2">{issue.text}</blockquote>
-              <p className="font-semibold text-green-800 mt-2">Suggestion:</p>
-              <p className="text-gray-700">{issue.suggestion}</p>
-            </li>
-          ))}
-        </ul>
-      )}
-    </div>
-  );
-
-  const renderTropes = () => (
-    <div>
-      <h3 className="text-xl font-bold mb-4">Trope Analysis</h3>
-      {report.tropeMatches.length === 0 ? (
-        <div className="text-center p-6 bg-green-50 text-green-800 rounded-lg">
-          <p className="font-semibold">No common tropes detected. Your story is refreshingly original!</p>
-        </div>
-      ) : (
-        <ul className="space-y-4">
-          {report.tropeMatches.map((trope, index) => (
-            <li key={index} className="p-4 border border-blue-300 bg-blue-50 rounded-lg">
-              <p className="font-semibold text-blue-800">Trope Detected: {trope.name}</p>
-              <blockquote className="italic text-gray-600 border-l-4 border-blue-400 pl-4 my-2">{trope.text}</blockquote>
-              <p className="font-semibold text-gray-800 mt-2">Confidence: {trope.confidence}</p>
-              <p className="text-gray-700">{trope.description}</p>
-            </li>
-          ))}
-        </ul>
-      )}
-    </div>
-  );
-
-  const renderPurpleProse = () => (
-    <div>
-      <h3 className="text-xl font-bold mb-4">Purple Prose Analysis</h3>
-      {report.purpleProseIssues.length === 0 ? (
-        <div className="text-center p-6 bg-green-50 text-green-800 rounded-lg">
-          <p className="font-semibold">Your prose is clear and concise. No purple prose found!</p>
-        </div>
-      ) : (
-        <ul className="space-y-4">
-          {report.purpleProseIssues.map((issue, index) => (
-            <li key={index} className="p-4 border border-purple-300 bg-purple-50 rounded-lg">
-              <p className="font-semibold text-purple-800">Overly Ornate Phrase:</p>
-              <blockquote className="italic text-gray-600 border-l-4 border-purple-400 pl-4 my-2">{issue.text}</blockquote>
-              <p className="font-semibold text-green-800 mt-2">Suggestion:</p>
-              <p className="text-gray-700">{issue.suggestion}</p>
-            </li>
-          ))}
-        </ul>
-      )}
-    </div>
-  );
-
   return (
     <div className="bg-white p-6 rounded-lg shadow-lg max-w-6xl mx-auto my-8">
       {/* Tab Navigation */}
@@ -294,8 +212,10 @@
           { key: 'show-tell', label: 'Show vs Tell', icon: Eye },
           { key: 'tropes', label: 'Trope Analysis', icon: Target },
           { key: 'prose', label: 'Prose Quality', icon: Sparkles },
+          { key: 'color-palette', label: 'Color Palette', icon: Palette },
+          { key: 'literary-devices', label: 'Literary Devices', icon: Zap },
           { key: 'readability', label: 'Readability', icon: ReadabilityIcon },
-          { key: 'power-balance', label: 'Power Balance', icon: TrendingUp } // Added Power Balance Tab
+          { key: 'power-balance', label: 'Power Balance', icon: TrendingUp }
         ].map((tab) => (
           <button
             key={tab.key}
@@ -313,73 +233,10 @@
       </div>
 
       {/* Tab Content */}
-      {activeTab === 'overview' && (
-        <div className="space-y-6">
-          {/* Score Overview */}
-          <div className="grid grid-cols-3 gap-6">
-            <div className="text-center p-6 bg-gradient-to-br from-blue-50 to-blue-100 rounded-xl">
-              <Eye className="w-8 h-8 text-blue-600 mx-auto mb-2" />
-              <div className={`text-3xl font-bold mb-1 ${getScoreColor(report.overallScore.showVsTell).split(' ')[0]}`}>
-                {report.overallScore.showVsTell}
-              </div>
-              <div className="text-sm text-gray-600">Show vs Tell</div>
-              <div className="text-xs text-gray-500 mt-1">{report.showTellIssues.length} issues found</div>
-            </div>
-            
-            <div className="text-center p-6 bg-gradient-to-br from-purple-50 to-purple-100 rounded-xl">
-              <Target className="w-8 h-8 text-purple-600 mx-auto mb-2" />
-              <div className={`text-3xl font-bold mb-1 ${getScoreColor(report.overallScore.tropeOriginality).split(' ')[0]}`}>
-                {report.overallScore.tropeOriginality}
-              </div>
-              <div className="text-sm text-gray-600">Originality</div>
-              <div className="text-xs text-gray-500 mt-1">{report.tropeMatches.length} tropes detected</div>
-            </div>
-            
-            <div className="text-center p-6 bg-gradient-to-br from-green-50 to-green-100 rounded-xl">
-              <Sparkles className="w-8 h-8 text-green-600 mx-auto mb-2" />
-              <div className={`text-3xl font-bold mb-1 ${getScoreColor(report.overallScore.proseClarity).split(' ')[0]}`}>
-                {report.overallScore.proseClarity}
-              </div>
-              <div className="text-sm text-gray-600">Prose Clarity</div>
-              <div className="text-xs text-gray-500 mt-1">{report.purpleProseIssues.length} style issues</div>
-            </div>
-          </div>
-
-          {/* Quick Summary */}
-          <div className="bg-gray-50 rounded-xl p-6">
-            <h4 className="font-semibold text-gray-800 mb-3">Quick Summary</h4>
-            <div className="space-y-2 text-sm">
-              {report.showTellIssues.length > 0 && (
-                <div className="flex items-center space-x-2">
-                  <AlertTriangle className="w-4 h-4 text-yellow-500" />
-                  <span>Consider showing more emotions and actions through concrete details</span>
-                </div>
-              )}
-              {report.tropeMatches.length > 0 && (
-                <div className="flex items-center space-x-2">
-                  <Lightbulb className="w-4 h-4 text-blue-500" />
-                  <span>Some common tropes detected - consider creative subversions</span>
-                </div>
-              )}
-              {report.purpleProseIssues.length > 0 && (
-                <div className="flex items-center space-x-2">
-                  <Sparkles className="w-4 h-4 text-purple-500" />
-                  <span>Prose could be simplified in places for better clarity</span>
-                </div>
-              )}
-              {report.showTellIssues.length === 0 && report.tropeMatches.length === 0 && report.purpleProseIssues.length === 0 && (
-                <div className="flex items-center space-x-2">
-                  <CheckCircle className="w-4 h-4 text-green-500" />
-                  <span>Great job! Your writing shows strong technical craft</span>
-                </div>
-              )}
-            </div>
-          </div>
-        </div>
-      )}
+      {activeTab === 'overview' && renderOverview()}
 
       {activeTab === 'show-tell' && (
-        <ShowTellTab issues={report.showTellIssues} originalText={originalText} />
+        <ShowTellTab issues={report.showTellIssues} />
       )}
 
       {activeTab === 'tropes' && (
@@ -387,74 +244,66 @@
       )}
 
       {activeTab === 'prose' && (
-        <ProseQualityTab issues={report.purpleProseIssues} originalText={originalText} />
-      )}
-<<<<<<< HEAD
+        <ProseQualityTab issues={report.purpleProseIssues} />
+      )}
+      
+      {activeTab === 'color-palette' && <ColorPaletteReport analysis={colorPalette} isLoading={isColorPaletteLoading} error={colorPaletteError} />}
+      
+      {activeTab === 'literary-devices' && <LiteraryDevicesReport devices={literaryDevices} isLoading={isLiteraryDevicesLoading} error={literaryDevicesError} />}
 
       {activeTab === 'readability' && (
         <div>
           <h4 className="text-lg font-semibold text-gray-800 mb-4">Readability Rollercoaster (Flesch-Kincaid)</h4>
-          {isLoadingReadability && <div className="text-center p-4">Loading readability chart...</div>}
+          {isReadabilityLoading && <div className="text-center p-4">Loading readability chart...</div>}
           {readabilityError && <div className="text-center p-4 text-red-600">Error: {readabilityError}</div>}
-          {readabilityData && readabilityData.length > 0 && !isLoadingReadability && !readabilityError && (
+          {readabilityData && readabilityData.length > 0 && !isReadabilityLoading && !readabilityError && (
             <ReadabilityChart data={readabilityData} />
           )}
-          {readabilityData && readabilityData.length === 0 && !isLoadingReadability && !readabilityError && (
+          {readabilityData && readabilityData.length === 0 && !isReadabilityLoading && !readabilityError && (
             <div className="text-center p-4">Not enough text or paragraphs to generate a readability chart.</div>
           )}
         </div>
       )}
-=======
+
+      {/* Power Balance Tab Content */}
+      {activeTab === 'power-balance' && (
+        <div>
+          <h4 className="text-lg font-semibold text-gray-800 mb-4">Dialogue Power Balance</h4>
+          {isLoadingPowerBalance && <div className="text-center p-4">Loading power balance chart...</div>}
+          {powerBalanceError && <div className="text-center p-4 text-red-600">Error: {powerBalanceError}</div>}
+          {powerBalanceData && powerBalanceData.length > 0 && !isLoadingPowerBalance && !powerBalanceError && (
+            <PowerBalanceChart data={powerBalanceData} />
+          )}
+          {powerBalanceData && powerBalanceData.length === 0 && !isLoadingPowerBalance && !powerBalanceError && (
+            <div className="text-center p-4">Not enough dialogue data to generate a power balance chart.</div>
+          )}
+        </div>
+      )}
     </div>
   );
 };
 
-const ShowTellTab: React.FC<{ issues: ShowTellIssue[]; originalText: string }> = ({ issues }) => {
-  if (issues.length === 0) {
-    return (
-      <div className="text-center py-12">
-        <CheckCircle className="w-16 h-16 text-green-500 mx-auto mb-4" />
-        <h4 className="text-xl font-semibold text-gray-800 mb-2">Excellent Showing!</h4>
-        <p className="text-gray-600">No significant "telling" issues detected. Your writing effectively shows rather than tells.</p>
-      </div>
-    );
-  }
-
-  return (
-    <div className="space-y-4">
-      <div className="flex items-center justify-between">
-        <h4 className="text-lg font-semibold text-gray-800">Show vs Tell Analysis</h4>
-        <div className="text-sm text-gray-600">{issues.length} issues found</div>
-      </div>
-      
-      {issues.map((issue, index) => (
-        <div key={index} className="border-l-4 border-yellow-400 bg-yellow-50 p-4 rounded-r-lg">
-          <div className="flex items-start justify-between">
-            <div className="flex-1">
-              <div className="flex items-center space-x-2 mb-2">
-                <span className={`px-2 py-1 text-xs font-medium rounded-full ${
-                  issue.severity === 'high' ? 'bg-red-100 text-red-700' :
-                  issue.severity === 'medium' ? 'bg-yellow-100 text-yellow-700' :
-                  'bg-blue-100 text-blue-700'
-                }`}>
-                  {issue.severity}
-                </span>
-                <span className="text-sm text-gray-600">Position: {issue.position}</span>
-              </div>
-              <div className="font-mono text-sm bg-white p-2 rounded border mb-2">"{issue.text}"</div>
-              <div className="text-sm text-gray-700 mb-2">{issue.suggestion}</div>
-              {issue.example && (
-                <div className="text-xs text-green-700 bg-green-50 p-2 rounded">
-                  💡 {issue.example}
-                </div>
-              )}
-            </div>
-          </div>
-        </div>
-      ))}
+const ShowTellTab: React.FC<{ issues: ShowTellIssue[] }> = ({ issues }) => (
+    <div>
+      <h3 className="text-xl font-bold mb-4">Show vs. Tell Analysis</h3>
+      {issues.length === 0 ? (
+        <div className="text-center p-6 bg-green-50 text-green-800 rounded-lg">
+          <p className="font-semibold">No significant "telling" statements found. Great job showing the story!</p>
+        </div>
+      ) : (
+        <ul className="space-y-4">
+          {issues.map((issue, index) => (
+            <li key={index} className="p-4 border border-yellow-300 bg-yellow-50 rounded-lg">
+              <p className="font-semibold text-yellow-800">Telling Statement:</p>
+              <blockquote className="italic text-gray-600 border-l-4 border-yellow-400 pl-4 my-2">{issue.text}</blockquote>
+              <p className="font-semibold text-green-800 mt-2">Suggestion:</p>
+              <p className="text-gray-700">{issue.suggestion}</p>
+            </li>
+          ))}
+        </ul>
+      )}
     </div>
   );
-};
 
 interface TropeInteractionState {
   [tropeNameAndPosition: string]: {
@@ -603,7 +452,7 @@
   );
 };
 
-const ProseQualityTab: React.FC<{ issues: PurpleProseIssue[]; originalText: string }> = ({ issues }) => {
+const ProseQualityTab: React.FC<{ issues: PurpleProseIssue[] }> = ({ issues }) => {
   if (issues.length === 0) {
     return (
       <div className="text-center py-12">
@@ -613,22 +462,38 @@
       </div>
     );
   }
->>>>>>> 28c8752b
-
-      {/* Power Balance Tab Content */}
-      {activeTab === 'power-balance' && (
-        <div>
-          <h4 className="text-lg font-semibold text-gray-800 mb-4">Dialogue Power Balance</h4>
-          {isLoadingPowerBalance && <div className="text-center p-4">Loading power balance chart...</div>}
-          {powerBalanceError && <div className="text-center p-4 text-red-600">Error: {powerBalanceError}</div>}
-          {powerBalanceData && powerBalanceData.length > 0 && !isLoadingPowerBalance && !powerBalanceError && (
-            <PowerBalanceChart data={powerBalanceData} />
-          )}
-          {powerBalanceData && powerBalanceData.length === 0 && !isLoadingPowerBalance && !powerBalanceError && (
-            <div className="text-center p-4">Not enough dialogue data to generate a power balance chart.</div>
-          )}
-        </div>
-      )}
+
+  return (
+    <div className="space-y-4">
+      <div className="flex items-center justify-between">
+        <h4 className="text-lg font-semibold text-gray-800">Prose Clarity Analysis</h4>
+        <div className="text-sm text-gray-600">{issues.length} style issues found</div>
+      </div>
+      
+      {issues.map((issue, index) => (
+        <div key={index} className="border-l-4 border-indigo-400 bg-indigo-50 p-4 rounded-r-lg">
+          <div className="flex items-start justify-between mb-3">
+            <div className="flex items-center space-x-2">
+              <span className={`px-2 py-1 text-xs font-medium rounded-full ${
+                issue.severity === 'severe' ? 'bg-red-100 text-red-700' :
+                issue.severity === 'moderate' ? 'bg-yellow-100 text-yellow-700' :
+                'bg-blue-100 text-blue-700'
+              }`}>
+                {issue.severity}
+              </span>
+              <span className="text-sm text-gray-600 capitalize">{issue.type.replace('_', ' ')}</span>
+            </div>
+          </div>
+          
+          <div className="font-mono text-sm bg-white p-2 rounded border mb-3">"{issue.text}"</div>
+          
+          <div className="text-sm text-gray-700 mb-2">{issue.suggestion}</div>
+          
+          <div className="text-xs text-green-700 bg-green-50 p-2 rounded">
+            💡 Simplified: {issue.simplifiedVersion}
+          </div>
+        </div>
+      ))}
     </div>
   );
 };