import React, { useState, useEffect } from 'react';
<<<<<<< HEAD
import { Headphones, Sparkles, Book, Settings, FileCheck, BarChart3, Mic, FolderOpen, Database, Shield, LogOut, BookOpen } from 'lucide-react'; // Added BookOpen
import { User } from '@supabase/supabase-js';
=======
import { Headphones, Sparkles, Book, Settings, FileCheck, BarChart3, Mic, FolderOpen, Database, Shield, LogOut } from 'lucide-react';
// User type might still be needed if we pass user object around, but useAuth provides it.
// import { User } from '@supabase/supabase-js';
import { useAuth } from './contexts/AuthContext'; // Import useAuth
>>>>>>> 14780c0e
import { SeamManager } from './services/SeamManager';
import { SystemOrchestrator } from './services/implementations/SystemOrchestrator';
import { TextAnalysisEngine } from './services/implementations/TextAnalysisEngine';
import { CharacterDetectionSystem } from './services/implementations/CharacterDetectionSystem';
import { VoiceAssignmentLogic } from './services/implementations/VoiceAssignmentLogic';
import { ElevenLabsAudioPipeline } from './services/implementations/ElevenLabsAudioPipeline';
import { AudioGenerationPipeline } from './services/implementations/AudioGenerationPipeline';
import { WritingQualityAnalyzer } from './services/implementations/WritingQualityAnalyzer';
import { AudioControlsManager } from './services/implementations/AudioControlsManager';
import { VoiceCustomizer as VoiceCustomizerService } from './services/implementations/VoiceCustomizer';
import { TextEditor } from './services/implementations/TextEditor';
import { ProjectManager as ProjectManagerService } from './services/implementations/ProjectManager';
<<<<<<< HEAD
import { AIEnhancementService } from './services/implementations/AIEnhancementService'; // Added AI Enhancement Service
=======
// supabaseService direct import might still be needed for non-auth specific calls, if any.
// For auth, useAuth will be the primary interface.
>>>>>>> 14780c0e
import { supabaseService } from './services/implementations/SupabaseService';
import { secureConfig } from './services/implementations/SecureConfigManager';
// AuthPage import should be from the new location if it was different, but it seems correct.
import AuthPage from './components/auth/AuthPage'; // Corrected path based on earlier step
import UserProfileButton from './components/auth/UserProfileButton'; // Import UserProfileButton
import { StoryInput } from './components/StoryInput';
import { ProcessingStatus } from './components/ProcessingStatus';
import { CharacterList } from './components/CharacterList';
import { AudioPlayer } from './components/AudioPlayer';
import { ElevenLabsSetup } from './components/ElevenLabsSetup';
import { WritingQualityReport } from './components/WritingQualityReport';
import { ProgressDashboard } from './components/ProgressDashboard';
import { VoiceCustomizer } from './components/VoiceCustomizer';
import { ProjectManager } from './components/ProjectManager';
import { InteractiveTextDisplay } from './components/InteractiveTextDisplay'; // Added
import { AIEnhancementService } from './services/implementations/AIEnhancementService'; // Added
import { ProcessingStatus as ProcessingStatusType, AudioOutput, Character, VoiceAssignment, WritingQualityReport as QualityReportType, VoiceProfile, StoryProject, TextSegment, IAIEnhancementService } from './types/contracts'; // Added TextSegment, IAIEnhancementService
import { NotificationProvider } from './contexts/NotificationContext';
import NotificationsContainer from './components/NotificationsContainer';
import { useNotifier } from './hooks/useNotifier';

function App() {
  const { addNotification } = useNotifier();
  const [currentStage, setCurrentStage] = useState<'input' | 'processing' | 'complete'>('input');
  const [processingStatus, setProcessingStatus] = useState<ProcessingStatusType>({
    stage: 'analyzing',
    progress: 0,
    message: 'Ready to process'
  });
  const [audioOutput, setAudioOutput] = useState<AudioOutput | null>(null);
  const [qualityReport, setQualityReport] = useState<QualityReportType | null>(null);
  const [originalText, setOriginalText] = useState<string>('');
  const [textSegments, setTextSegments] = useState<TextSegment[]>([]); // Added
  const [characters, setCharacters] = useState<Character[]>([]);
  const [voiceAssignments, setVoiceAssignments] = useState<VoiceAssignment[]>([]);
  const [orchestrator, setOrchestrator] = useState<SystemOrchestrator | null>(null);
  const [aiEnhancementService, setAIEnhancementService] = useState<IAIEnhancementService | null>(null); // Added
  const [showElevenLabsSetup, setShowElevenLabsSetup] = useState(false);
  const [useElevenLabs, setUseElevenLabs] = useState(false);
  const [activeView, setActiveView] = useState<'audiobook' | 'analysis' | 'progress' | 'voices' | 'editor'>('audiobook'); // Added 'editor' view
  const [showProjectManager, setShowProjectManager] = useState(false);
  const [currentProject, setCurrentProject] = useState<StoryProject | null>(null);
  const [supabaseConnected, setSupabaseConnected] = useState(false); // This can remain for non-auth Supabase features
  const [initializationStatus, setInitializationStatus] = useState<string>('Initializing...');

  const { user, session, isLoading: authIsLoading, error: authError, signOut } = useAuth(); // Use useAuth hook

  // Initialize non-auth services
  useEffect(() => {
    initializeApp();
  }, []);

  // Effect to handle user state changes (e.g., on sign-out)
  useEffect(() => {
    if (!authIsLoading && !user) {
      // User signed out or session expired
      handleStartOver(); // Reset app state
    }
    // Potentially load user-specific data when user object changes and is present
    // if (user) { loadUserProjects(); }
  }, [user, authIsLoading]);

  const initializeApp = async () => {
    try {
      setInitializationStatus('Setting up core services...');
      const seamManager = SeamManager.getInstance();
      // Register core services
      seamManager.registerTextAnalysisEngine(new TextAnalysisEngine());
      seamManager.registerCharacterDetectionSystem(new CharacterDetectionSystem());
      seamManager.registerVoiceAssignmentLogic(new VoiceAssignmentLogic());
      seamManager.registerAudioControlsManager(new AudioControlsManager());
      seamManager.registerVoiceCustomizer(new VoiceCustomizerService());
      seamManager.registerWritingQualityAnalyzer(new WritingQualityAnalyzer());
      seamManager.registerTextEditor(new TextEditor());
      seamManager.registerProjectManager(new ProjectManagerService());
      
      // Instantiate and register AI Enhancement Service
      const aiService = new AIEnhancementService();
      // Typically, you might register it with SeamManager if other services need to discover it,
      // or if it needs dependencies from SeamManager. For now, we'll set it in state.
      // seamManager.registerService('IAIEnhancementService', aiService); // Example if SeamManager supports generic services
      setAIEnhancementService(aiService);

      setInitializationStatus('Testing Supabase connection...');
      
      // Test Supabase connection
      const connectionTest = await supabaseService.testConnection();
      if (connectionTest.success) {
        setSupabaseConnected(true);
        setInitializationStatus('✅ Supabase connected successfully!');
      } else {
        console.warn('Supabase connection failed:', connectionTest.error);
         addNotification(`Supabase connection failed: ${connectionTest.error}. Some cloud features may be unavailable.`, 'error');
        setInitializationStatus('⚠️ Using local storage (Supabase unavailable)');
      }
      
      // Check for ElevenLabs API key
      const elevenLabsKeyResult = await secureConfig.getElevenLabsApiKey();
      if (elevenLabsKeyResult.success && elevenLabsKeyResult.data) {
        setInitializationStatus('Setting up ElevenLabs integration...');
        await setupElevenLabs(elevenLabsKeyResult.data);
      } else {
        // Fallback to browser speech
        seamManager.registerAudioGenerationPipeline(new AudioGenerationPipeline());
        setUseElevenLabs(false);
        if (!elevenLabsKeyResult.success) {
          addNotification(`Could not retrieve ElevenLabs API key: ${elevenLabsKeyResult.error}`, 'warning');
        }
      }

      // Setup AIEnhancementService
      setInitializationStatus('Setting up AI Trope Inverter...');
      const openAIApiKeyResult = await secureConfig.getOpenAIApiKey();
      if (openAIApiKeyResult.success && openAIApiKeyResult.data) {
        try {
          const aiEnhancementService = new AIEnhancementService(openAIApiKeyResult.data);
          seamManager.registerAIEnhancementService(aiEnhancementService);
          addNotification('AI Trope Inverter enabled.', 'info');
          setInitializationStatus('AI Trope Inverter ready!');
        } catch (e) {
          console.error('Failed to initialize AIEnhancementService:', e);
          addNotification(`Failed to initialize AI Trope Inverter: ${e instanceof Error ? e.message : 'Unknown error'}. Trope inversion will be unavailable.`, 'error');
          setInitializationStatus('AI Trope Inverter disabled.');
        }
      } else {
        if (!openAIApiKeyResult.success) {
           addNotification(`Could not retrieve OpenAI API key: ${openAIApiKeyResult.error}. Trope inversion will be unavailable.`, 'warning');
        } else {
          addNotification('OpenAI API key not set. AI Trope Inverter will be unavailable. Configure it via settings if available.', 'info');
        }
        setInitializationStatus('AI Trope Inverter disabled (no API key).');
        console.log('OpenAI API key not found. AIEnhancementService will not be available.');
      }
      
      const orchestratorInstance = new SystemOrchestrator();
      seamManager.registerSystemOrchestrator(orchestratorInstance);
      setOrchestrator(orchestratorInstance);
      
      setInitializationStatus('✅ Story Voice Studio core ready!');
      
      // Short delay before clearing status, allowing auth messages to also appear if quick
      setTimeout(() => {
        if (initializationStatus.includes('ready!')) { // Only clear if it's a success message
          setInitializationStatus('');
        }
      }, 3000);
      
      console.log('✅ All seam components registered successfully');
      console.log(`📊 SeamManager fully configured: ${seamManager.isFullyConfigured()}`);
      
    } catch (error) {
      console.error('App initialization failed:', error);
       addNotification(`App initialization failed: ${error instanceof Error ? error.message : 'Unknown error'}. Some features may not work correctly.`, 'error');
      setInitializationStatus('❌ Initialization failed - some features may not work');
    }
  };

  // handleAuthSuccess is no longer needed as AuthProvider manages this.

  const setupElevenLabs = async (apiKey: string) => {
    try {
      const seamManager = SeamManager.getInstance();
      const elevenLabsPipeline = new ElevenLabsAudioPipeline(apiKey);
      
      const initResult = await elevenLabsPipeline.initialize();
      if (initResult.success) {
        seamManager.registerAudioGenerationPipeline(elevenLabsPipeline);
        setUseElevenLabs(true);
        console.log('✅ ElevenLabs initialized successfully!');
      } else {
        console.error('Failed to initialize ElevenLabs:', initResult.error);
         addNotification(`Failed to initialize ElevenLabs AI voices: ${initResult.error}. Falling back to standard voices.`, 'warning');
        // Fallback to browser speech
        seamManager.registerAudioGenerationPipeline(new AudioGenerationPipeline());
        setUseElevenLabs(false);
      }
    } catch (error) {
      console.error('ElevenLabs setup failed:', error);
      const seamManager = SeamManager.getInstance();
      seamManager.registerAudioGenerationPipeline(new AudioGenerationPipeline());
      setUseElevenLabs(false);
    }
  };

  // Poll processing status
  useEffect(() => {
    if (currentStage !== 'processing' || !orchestrator) return;

    const pollStatus = async () => {
      const statusResult = await orchestrator.getProcessingStatus();
      if (statusResult.success && statusResult.data) {
        setProcessingStatus(statusResult.data);
        
        if (statusResult.data.stage === 'complete') {
          setCurrentStage('complete');
        } else if (statusResult.data.stage === 'error') {
          setCurrentStage('input');
        }
      }
    };

    const interval = setInterval(pollStatus, 500);
    return () => clearInterval(interval);
  }, [currentStage, orchestrator]);

  const handleTextSubmit = async (text: string) => {
    if (!orchestrator) return;

    setOriginalText(text);
    setCurrentStage('processing');
    setProcessingStatus({
      stage: 'analyzing',
      progress: 0,
      message: 'Starting analysis...'
    });

    try {
      // Start processing audiobook
      const result = await orchestrator.processStory(text, {
        enableManualCorrection: false,
        outputFormat: 'mp3',
        includeQualityAnalysis: true
      });

      if (result.success && result.data) {
        setAudioOutput(result.data);
        
        // Extract characters and voice assignments for display
        const seamManager = SeamManager.getInstance();
        const textAnalysisEngine = seamManager.getTextAnalysisEngine();
        const characterDetectionSystem = seamManager.getCharacterDetectionSystem();
        const voiceAssignmentLogic = seamManager.getVoiceAssignmentLogic();

        // Get segments and characters
        const parseResult = await textAnalysisEngine.parseText(text);
        if (parseResult.success && parseResult.data) {
          setTextSegments(parseResult.data); // Store segments
          const charactersResult = await characterDetectionSystem.detectCharacters(parseResult.data);
          if (charactersResult.success && charactersResult.data) {
            setCharacters(charactersResult.data);
            
            const voiceAssignmentsResult = await voiceAssignmentLogic.assignVoices(charactersResult.data);
            if (voiceAssignmentsResult.success && voiceAssignmentsResult.data) {
              setVoiceAssignments(voiceAssignmentsResult.data);
            }
          }
        } else {
          setTextSegments([]); // Clear segments if parsing failed
          setCharacters([]);
          setVoiceAssignments([]);
           addNotification(`Text parsing failed: ${parseResult.error || 'Unknown error'}. Some features may be limited.`, 'warning');
        }

        // Generate writing quality report
        const qualityAnalyzer = new WritingQualityAnalyzer();
        const qualityResult = await qualityAnalyzer.generateQualityReport(text);
        if (qualityResult.success && qualityResult.data) {
          setQualityReport(qualityResult.data);
        }
        
        setCurrentStage('complete');
      } else {
        console.error('Processing failed:', result.error);
         addNotification(`Audiobook processing failed: ${result.error || 'Unknown error'}. Please try again.`, 'error');
        setCurrentStage('input');
      }
    } catch (error) {
      console.error('Processing error:', error);
       addNotification(`An unexpected error occurred during processing: ${error instanceof Error ? error.message : 'Unknown error'}. Please try again.`, 'error');
      setCurrentStage('input');
    }
  };

  const handleCancelProcessing = async () => {
    if (!orchestrator) return;
    
    await orchestrator.cancelProcessing();
    setCurrentStage('input');
  };

  const handleDownload = () => {
    if (!audioOutput) return;

    const url = URL.createObjectURL(audioOutput.audioFile);
    const a = document.createElement('a');
    a.href = url;
    a.download = `audiobook-${Date.now()}.${useElevenLabs ? 'mp3' : 'wav'}`;
    document.body.appendChild(a);
    a.click();
    document.body.removeChild(a);
    URL.revokeObjectURL(url);
  };

  const handleVoicePreview = (character: string, voice: VoiceAssignment['voice']) => {
    if (useElevenLabs) {
      // For ElevenLabs, we'd need to make an API call for preview
      console.log('ElevenLabs voice preview not implemented yet');
      return;
    }

    // Fallback to browser speech synthesis for preview
    const utterance = new SpeechSynthesisUtterance(`Hello, I am ${character}. This is how I sound.`);
    utterance.pitch = voice.pitch;
    utterance.rate = voice.speed;
    
    const voices = speechSynthesis.getVoices();
    const matchingVoice = voices.find(v => 
      v.name.toLowerCase().includes(voice.gender) || 
      v.lang.startsWith('en')
    );
    
    if (matchingVoice) {
      utterance.voice = matchingVoice;
    }
    
    speechSynthesis.speak(utterance);
  };

  const handleVoiceUpdate = (character: string, profile: VoiceProfile) => {
    // Update voice assignments when a custom voice is saved
    setVoiceAssignments(prev => prev.map(va => 
      va.character === character 
        ? { ...va, voice: profile, confidence: 1.0 }
        : va
    ));
  };

  const handleStartOver = () => {
    setCurrentStage('input');
    setAudioOutput(null);
    setQualityReport(null);
    setOriginalText('');
    setTextSegments([]); // Reset segments
    setCharacters([]);
    setVoiceAssignments([]);
    setActiveView('audiobook');
    setCurrentProject(null);
    setProcessingStatus({
      stage: 'analyzing',
      progress: 0,
      message: 'Ready to process'
    });
  };

  const handleSetupElevenLabs = () => {
    setShowElevenLabsSetup(true);
  };

  const handleElevenLabsApiKeySet = async (apiKey: string) => {
    // Save API key securely
    await secureConfig.setElevenLabsApiKey(apiKey);
    
    // Setup ElevenLabs with new key
    await setupElevenLabs(apiKey);
    
    setShowElevenLabsSetup(false);
  };

  const handleProjectSelect = async (project: StoryProject) => {
    setCurrentProject(project);
    setOriginalText(project.originalText);
    setCharacters(project.characters);
    setVoiceAssignments(project.voiceAssignments);
    setQualityReport(project.qualityReport || null);
    setAudioOutput(project.audioOutput || null);
    
    if (project.audioOutput) {
      setCurrentStage('complete');
    } else {
      setCurrentStage('input');
    }
  };

  const handleNewProject = () => {
    handleStartOver();
    setShowProjectManager(false);
  };

  const handleSaveProject = async (project: StoryProject) => {
    try {
      // Update project with current state
      const updatedProject: StoryProject = {
        ...project,
        originalText,
        characters,
        voiceAssignments,
        qualityReport: qualityReport || undefined,
        audioOutput: audioOutput || undefined,
        metadata: {
          ...project.metadata,
          modifiedAt: Date.now(),
          wordCount: originalText.trim().split(/\s+/).length,
          characterCount: originalText.length,
          completionStatus: audioOutput ? 'complete' : 'draft'
        }
      };

      // Try Supabase first, fallback to ProjectManager
      if (supabaseConnected) {
        const result = await supabaseService.saveProject(updatedProject);
        if (result.success) {
          setCurrentProject(updatedProject);
          console.log('Project saved to Supabase successfully');
          return;
        } else {
          console.warn('Supabase save failed, falling back to local storage:', result.error);
           addNotification(`Cloud save failed: ${result.error || 'Unknown reason'}. Attempting local save.`, 'warning');
        }
      }

      // Fallback to local ProjectManager
      const seamManager = SeamManager.getInstance();
      const projectManager = seamManager.getProjectManager();
      const result = await projectManager.saveProject(updatedProject);
      
      if (result.success) {
        setCurrentProject(updatedProject);
        console.log('Project saved locally successfully');
      } else {
        console.error('Failed to save project:', result.error);
         addNotification(`Local save failed: ${result.error || 'Unknown error'}. Please try again.`, 'error');
      }
    } catch (error) {
      console.error('Error saving project:', error);
       addNotification(`An unexpected error occurred while saving the project: ${error instanceof Error ? error.message : 'Unknown error'}. Please try again.`, 'error');
    }
  };

<<<<<<< HEAD
  return (
    <NotificationProvider>
      <div className="min-h-screen bg-gradient-to-br from-blue-50 via-indigo-50 to-purple-50">
        {/* Initialization Status */}
        {initializationStatus && (
=======
  // Conditional Rendering for Auth using useAuth hook
  if (authIsLoading) {
    return (
      <div style={{ display: 'flex', justifyContent: 'center', alignItems: 'center', height: '100vh', flexDirection: 'column' }} className="bg-gradient-to-br from-blue-50 via-indigo-50 to-purple-50">
        <div className="animate-spin w-10 h-10 border-4 border-blue-500 border-t-transparent rounded-full mb-4"></div>
        <h2 className="text-xl font-semibold text-gray-700">Authenticating...</h2>
        {/* Display non-auth init status if it's still relevant */}
        {initializationStatus && !initializationStatus.includes('ready!') && <p className="text-sm text-gray-500 mt-2">{initializationStatus}</p>}
      </div>
    );
  }

  // If not loading and no user, show AuthPage
  // AuthPage no longer needs onAuthSuccess prop
  if (!user) {
    return <AuthPage />;
  }

  // User is authenticated, render the main application
  return (
    <div className="min-h-screen bg-gradient-to-br from-blue-50 via-indigo-50 to-purple-50">
      {/* Initialization Status for non-auth related items */}
      {initializationStatus && !initializationStatus.includes('ready!') && !initializationStatus.includes('Supabase connected') && (
>>>>>>> 14780c0e
        <div className="fixed top-4 right-4 z-50 bg-white shadow-lg rounded-lg p-4 border-l-4 border-blue-500">
          <div className="flex items-center space-x-2">
            <div className="animate-spin w-4 h-4 border-2 border-blue-500 border-t-transparent rounded-full"></div>
            <span className="text-sm font-medium text-gray-700">{initializationStatus}</span>
          </div>
        </div>
      )}
       {authError && (
        <div className="fixed top-4 right-4 z-50 bg-red-100 text-red-700 shadow-lg rounded-lg p-4 border-l-4 border-red-500">
          Auth Error: {authError}
        </div>
      )}

      {/* Header */}
      <header className="bg-white/80 backdrop-blur-sm border-b border-gray-200 sticky top-0 z-40">
        <div className="max-w-7xl mx-auto px-4 sm:px-6 lg:px-8 py-4">
          <div className="flex items-center justify-between">
            <div className="flex items-center space-x-3">
              <div className="w-10 h-10 bg-gradient-to-r from-blue-500 to-purple-600 rounded-xl flex items-center justify-center">
                <Headphones className="w-6 h-6 text-white" />
              </div>
              <div>
                <h1 className="text-2xl font-bold text-gray-900">Story Voice Studio</h1>
                <p className="text-sm text-gray-600">
                  Transform stories into multi-voice audiobooks & analyze writing quality
                  {useElevenLabs && (
                    <span className="ml-2 px-2 py-1 bg-purple-100 text-purple-700 text-xs rounded-full">
                      ElevenLabs AI ✨
                    </span>
                  )}
                  {supabaseConnected && (
                    <span className="ml-2 px-2 py-1 bg-green-100 text-green-700 text-xs rounded-full">
                      <Database className="w-3 h-3 inline mr-1" />
                      Cloud Connected
                    </span>
                  )}
                </p>
              </div>
            </div>
            
            <div className="flex items-center space-x-3">
              {/* Project Management Button */}
              {user && ( // Show only if user is logged in
                <button
                  onClick={() => setShowProjectManager(true)}
                  className="px-4 py-2 text-sm font-medium text-gray-700 hover:text-gray-900 hover:bg-gray-100 rounded-lg transition-all duration-200 flex items-center space-x-2"
                >
                  <FolderOpen className="w-4 h-4" />
                  <span>Projects</span>
                </button>
              )}

              {/* User Profile/Logout Button */}
              {user && <UserProfileButton />}

              {/* View navigation buttons - show if user is logged in */}
              {user && (currentStage === 'complete' || currentStage === 'input') && (
                <div className="flex items-center space-x-2">
                  <button
                    onClick={() => setActiveView('audiobook')}
                    className={`px-4 py-2 text-sm font-medium rounded-lg transition-all duration-200 flex items-center space-x-2 ${
                      activeView === 'audiobook'
                        ? 'bg-blue-500 text-white shadow-md'
                        : 'text-blue-600 hover:bg-blue-50'
                    }`}
                  >
                    <Headphones className="w-4 h-4" />
                    <span>Audiobook</span>
                  </button>
                  {currentStage === 'complete' && (
                    <>
                      <button
                        onClick={() => setActiveView('analysis')}
                        className={`px-4 py-2 text-sm font-medium rounded-lg transition-all duration-200 flex items-center space-x-2 ${
                          activeView === 'analysis'
                            ? 'bg-purple-500 text-white shadow-md'
                            : 'text-purple-600 hover:bg-purple-50'
                        }`}
                      >
                        <FileCheck className="w-4 h-4" />
                        <span>Analysis</span>
                      </button>
                      <button
                        onClick={() => setActiveView('voices')}
                        className={`px-4 py-2 text-sm font-medium rounded-lg transition-all duration-200 flex items-center space-x-2 ${
                          activeView === 'voices'
                            ? 'bg-green-500 text-white shadow-md'
                            : 'text-green-600 hover:bg-green-50'
                        }`}
                      >
                        <Mic className="w-4 h-4" />
                        <span>Voices</span>
                      </button>
                       <button // New button for Editor View
                        onClick={() => setActiveView('editor')}
                        className={`px-4 py-2 text-sm font-medium rounded-lg transition-all duration-200 flex items-center space-x-2 ${
                          activeView === 'editor'
                            ? 'bg-teal-500 text-white shadow-md'
                            : 'text-teal-600 hover:bg-teal-50'
                        }`}
                      >
                        <BookOpen className="w-4 h-4" />
                        <span>Edit Text</span>
                      </button>
                    </>
                  )}
                  {/* This Progress button seems redundant with the one inside the conditional block above. Assuming one is enough.
                      If this was intended for 'input' stage specifically, it needs its own conditional logic.
                      For now, I'll remove the apparently duplicated one.
                  <button
                    onClick={() => setActiveView('progress')}
                    className={`px-4 py-2 text-sm font-medium rounded-lg transition-all duration-200 flex items-center space-x-2 ${
                      activeView === 'progress'
                        ? 'bg-orange-500 text-white shadow-md'
                        : 'text-orange-600 hover:bg-orange-50'
                    }`}
                  >
                    <BarChart3 className="w-4 h-4" />
                    <span>Progress</span>
                  </button>
                  */}
                </div>
              )}

              {/* Connection Status */}
              <div className="flex items-center space-x-2">
                {supabaseConnected && (
                  <div className="px-3 py-1 bg-green-100 text-green-700 text-sm rounded-full font-medium flex items-center space-x-1">
                    <Database className="w-3 h-3" />
                    <span>Cloud DB</span>
                  </div>
                )}
                
                {useElevenLabs ? (
                  <div className="px-3 py-1 bg-purple-100 text-purple-700 text-sm rounded-full font-medium flex items-center space-x-1">
                    <Shield className="w-3 h-3" />
                    <span>ElevenLabs</span>
                  </div>
                ) : (
                  <button
                    onClick={handleSetupElevenLabs}
                    className="px-4 py-2 text-sm font-medium text-purple-600 hover:text-purple-700 hover:bg-purple-50 rounded-lg transition-all duration-200 flex items-center space-x-2"
                  >
                    <Settings className="w-4 h-4" />
                    <span>Setup AI Voices</span>
                  </button>
                )}
              </div>
              
              {currentStage === 'complete' && (
                <button
                  onClick={handleStartOver}
                  className="px-4 py-2 text-sm font-medium text-blue-600 hover:text-blue-700 hover:bg-blue-50 rounded-lg transition-all duration-200"
                >
                  Start Over
                </button>
              )}
            </div>
          </div>
        </div>
      </header>

      {/* Main Content */}
      <main className="max-w-7xl mx-auto px-4 sm:px-6 lg:px-8 py-8">
        {currentStage === 'input' && activeView !== 'progress' && (
          <>
            {/* Hero Section */}
            <div className="text-center mb-12">
              <div className="flex items-center justify-center space-x-2 mb-4">
                <Sparkles className="w-8 h-8 text-yellow-500" />
                <Book className="w-8 h-8 text-blue-500" />
                <Headphones className="w-8 h-8 text-purple-500" />
                <FileCheck className="w-8 h-8 text-green-500" />
              </div>
              <h2 className="text-4xl font-bold text-gray-900 mb-4">
                Bring Your Stories to Life & Perfect Your Craft
              </h2>
              <p className="text-xl text-gray-600 max-w-3xl mx-auto">
                Our AI analyzes your narrative text, creates professional audiobooks with unique character voices,
                and provides detailed writing quality feedback including show vs tell analysis, trope detection, and prose clarity.
                {useElevenLabs && (
                  <span className="block mt-2 text-purple-600 font-semibold">
                    ✨ Powered by ElevenLabs AI for ultra-realistic voices
                  </span>
                )}
                {supabaseConnected && (
                  <span className="block mt-2 text-green-600 font-semibold">
                    ☁️ Your projects are automatically saved to the cloud
                  </span>
                )}
              </p>
              {currentProject && (
                <div className="mt-4 p-4 bg-blue-50 rounded-xl inline-block">
                  <p className="text-blue-800 font-medium">
                    📁 Current Project: {currentProject.name}
                  </p>
                  <p className="text-blue-600 text-sm">
                    {currentProject.metadata.wordCount.toLocaleString()} words • Modified {new Date(currentProject.metadata.modifiedAt).toLocaleDateString()}
                  </p>
                </div>
              )}
            </div>

            <StoryInput 
              onTextSubmit={handleTextSubmit} 
              isProcessing={currentStage === 'processing'}
              initialText={originalText}
            />

            {/* Features */}
            <div className="grid md:grid-cols-2 lg:grid-cols-4 gap-6 mt-12">
              <div className="text-center p-6 bg-white rounded-xl shadow-lg">
                <div className="w-12 h-12 bg-blue-100 rounded-xl flex items-center justify-center mx-auto mb-4">
                  <Book className="w-6 h-6 text-blue-600" />
                </div>
                <h3 className="text-lg font-semibold text-gray-900 mb-2">Smart Analysis</h3>
                <p className="text-gray-600">Automatically detects characters, dialogue, and narrative sections</p>
              </div>
              
              <div className="text-center p-6 bg-white rounded-xl shadow-lg">
                <div className="w-12 h-12 bg-purple-100 rounded-xl flex items-center justify-center mx-auto mb-4">
                  <Headphones className="w-6 h-6 text-purple-600" />
                </div>
                <h3 className="text-lg font-semibold text-gray-900 mb-2">
                  {useElevenLabs ? 'AI Voices' : 'Multiple Voices'}
                </h3>
                <p className="text-gray-600">
                  {useElevenLabs 
                    ? 'Ultra-realistic AI voices with ElevenLabs technology' 
                    : 'Assigns unique, appropriate voices to each character'
                  }
                </p>
              </div>
              
              <div className="text-center p-6 bg-white rounded-xl shadow-lg">
                <div className="w-12 h-12 bg-green-100 rounded-xl flex items-center justify-center mx-auto mb-4">
                  <Sparkles className="w-6 h-6 text-green-600" />
                </div>
                <h3 className="text-lg font-semibold text-gray-900 mb-2">Professional Quality</h3>
                <p className="text-gray-600">Generates high-quality audio ready for sharing</p>
              </div>

              <div className="text-center p-6 bg-white rounded-xl shadow-lg">
                <div className="w-12 h-12 bg-orange-100 rounded-xl flex items-center justify-center mx-auto mb-4">
                  <FileCheck className="w-6 h-6 text-orange-600" />
                </div>
                <h3 className="text-lg font-semibold text-gray-900 mb-2">Writing Analysis</h3>
                <p className="text-gray-600">Detailed feedback on show vs tell, tropes, and prose quality</p>
              </div>
            </div>
          </>
        )}

        {currentStage === 'processing' && (
          <ProcessingStatus 
            status={processingStatus} 
            onCancel={handleCancelProcessing}
          />
        )}

        {currentStage === 'complete' && activeView === 'audiobook' && audioOutput && (
          <>
            <AudioPlayer 
              audioOutput={audioOutput} 
              onDownload={handleDownload}
            />
            
            {characters.length > 0 && (
              <CharacterList 
                characters={characters}
                voiceAssignments={voiceAssignments}
                onVoicePreview={handleVoicePreview}
              />
            )}
          </>
        )}

        {currentStage === 'complete' && activeView === 'analysis' && qualityReport && (
          <WritingQualityReport 
            report={qualityReport}
            originalText={originalText}
          />
        )}

        {currentStage === 'complete' && activeView === 'voices' && (
          <VoiceCustomizer
            characters={characters}
            voiceAssignments={voiceAssignments}
            onVoiceUpdate={handleVoiceUpdate}
          />
        )}

        {activeView === 'progress' && (
          <ProgressDashboard />
        )}

        {currentStage === 'complete' && activeView === 'editor' && aiEnhancementService && textSegments.length > 0 && (
          <InteractiveTextDisplay
            textSegments={textSegments}
            characters={characters}
            aiEnhancementService={aiEnhancementService}
            className="mt-8"
          />
        )}
        {currentStage === 'complete' && activeView === 'editor' && textSegments.length === 0 && (
          <div className="mt-8 p-6 bg-white rounded-xl shadow-lg text-center">
            <BookOpen className="w-12 h-12 text-gray-400 mx-auto mb-4" />
            <h3 className="text-xl font-semibold text-gray-700 mb-2">No Text Content for Editor</h3>
            <p className="text-gray-500">The story segments could not be loaded. Please ensure the story was processed correctly.</p>
          </div>
        )}
      </main>

      {/* Footer */}
      <footer className="bg-white/50 backdrop-blur-sm border-t border-gray-200 mt-16">
        <div className="max-w-7xl mx-auto px-4 sm:px-6 lg:px-8 py-8">
          <div className="text-center text-gray-600">
            <p>© 2024 Story Voice Studio. AI-powered audiobook generation with secure cloud storage.</p>
            {supabaseConnected && user && ( // Check user from useAuth
              <p className="text-sm mt-2 text-green-600">
                <Database className="w-4 h-4 inline mr-1" />
                Logged in as: {user.email} (Cloud Active)
              </p>
            )}
            {supabaseConnected && !user && ( // Check user from useAuth
              <p className="text-sm mt-2 text-yellow-600">
                <Database className="w-4 h-4 inline mr-1" />
                Cloud available. Please login to save projects to the cloud.
              </p>
            )}
            {!supabaseConnected && ( // This part remains the same
              <p className="text-sm mt-2 text-gray-500">
                Local mode. Cloud features disabled.
              </p>
            )}
          </div>
        </div>
      </footer>

      {/* Project Manager Modal */}
      <ProjectManager
        currentProject={currentProject}
        onProjectSelect={handleProjectSelect}
        onNewProject={handleNewProject}
        onSaveProject={currentProject ? handleSaveProject : undefined}
        isVisible={showProjectManager}
        onClose={() => setShowProjectManager(false)}
      />

      {/* ElevenLabs Setup Modal */}
      <ElevenLabsSetup
        isVisible={showElevenLabsSetup}
        onClose={() => setShowElevenLabsSetup(false)}
        onApiKeySet={handleElevenLabsApiKeySet}
      />
      <NotificationsContainer />
    </div>
    </NotificationProvider>
  );
}

export default App;<|MERGE_RESOLUTION|>--- conflicted
+++ resolved
@@ -1,13 +1,7 @@
 import React, { useState, useEffect } from 'react';
-<<<<<<< HEAD
 import { Headphones, Sparkles, Book, Settings, FileCheck, BarChart3, Mic, FolderOpen, Database, Shield, LogOut, BookOpen } from 'lucide-react'; // Added BookOpen
 import { User } from '@supabase/supabase-js';
-=======
-import { Headphones, Sparkles, Book, Settings, FileCheck, BarChart3, Mic, FolderOpen, Database, Shield, LogOut } from 'lucide-react';
-// User type might still be needed if we pass user object around, but useAuth provides it.
-// import { User } from '@supabase/supabase-js';
 import { useAuth } from './contexts/AuthContext'; // Import useAuth
->>>>>>> 14780c0e
 import { SeamManager } from './services/SeamManager';
 import { SystemOrchestrator } from './services/implementations/SystemOrchestrator';
 import { TextAnalysisEngine } from './services/implementations/TextAnalysisEngine';
@@ -20,12 +14,9 @@
 import { VoiceCustomizer as VoiceCustomizerService } from './services/implementations/VoiceCustomizer';
 import { TextEditor } from './services/implementations/TextEditor';
 import { ProjectManager as ProjectManagerService } from './services/implementations/ProjectManager';
-<<<<<<< HEAD
 import { AIEnhancementService } from './services/implementations/AIEnhancementService'; // Added AI Enhancement Service
-=======
 // supabaseService direct import might still be needed for non-auth specific calls, if any.
 // For auth, useAuth will be the primary interface.
->>>>>>> 14780c0e
 import { supabaseService } from './services/implementations/SupabaseService';
 import { secureConfig } from './services/implementations/SecureConfigManager';
 // AuthPage import should be from the new location if it was different, but it seems correct.
@@ -454,37 +445,38 @@
     }
   };
 
-<<<<<<< HEAD
+  // Conditional Rendering for Auth using useAuth hook
+  if (authIsLoading) {
+    return (
+      <NotificationProvider>
+        <div style={{ display: 'flex', justifyContent: 'center', alignItems: 'center', height: '100vh', flexDirection: 'column' }} className="bg-gradient-to-br from-blue-50 via-indigo-50 to-purple-50">
+          <div className="animate-spin w-10 h-10 border-4 border-blue-500 border-t-transparent rounded-full mb-4"></div>
+          <h2 className="text-xl font-semibold text-gray-700">Authenticating...</h2>
+          {/* Display non-auth init status if it's still relevant */}
+          {initializationStatus && !initializationStatus.includes('ready!') && <p className="text-sm text-gray-500 mt-2">{initializationStatus}</p>}
+        </div>
+        <NotificationsContainer />
+      </NotificationProvider>
+    );
+  }
+
+  // If not loading and no user, show AuthPage
+  // AuthPage no longer needs onAuthSuccess prop
+  if (!user) {
+    return (
+      <NotificationProvider>
+        <AuthPage />
+        <NotificationsContainer />
+      </NotificationProvider>
+    );
+  }
+
+  // User is authenticated, render the main application
   return (
     <NotificationProvider>
       <div className="min-h-screen bg-gradient-to-br from-blue-50 via-indigo-50 to-purple-50">
-        {/* Initialization Status */}
-        {initializationStatus && (
-=======
-  // Conditional Rendering for Auth using useAuth hook
-  if (authIsLoading) {
-    return (
-      <div style={{ display: 'flex', justifyContent: 'center', alignItems: 'center', height: '100vh', flexDirection: 'column' }} className="bg-gradient-to-br from-blue-50 via-indigo-50 to-purple-50">
-        <div className="animate-spin w-10 h-10 border-4 border-blue-500 border-t-transparent rounded-full mb-4"></div>
-        <h2 className="text-xl font-semibold text-gray-700">Authenticating...</h2>
-        {/* Display non-auth init status if it's still relevant */}
-        {initializationStatus && !initializationStatus.includes('ready!') && <p className="text-sm text-gray-500 mt-2">{initializationStatus}</p>}
-      </div>
-    );
-  }
-
-  // If not loading and no user, show AuthPage
-  // AuthPage no longer needs onAuthSuccess prop
-  if (!user) {
-    return <AuthPage />;
-  }
-
-  // User is authenticated, render the main application
-  return (
-    <div className="min-h-screen bg-gradient-to-br from-blue-50 via-indigo-50 to-purple-50">
-      {/* Initialization Status for non-auth related items */}
-      {initializationStatus && !initializationStatus.includes('ready!') && !initializationStatus.includes('Supabase connected') && (
->>>>>>> 14780c0e
+        {/* Initialization Status for non-auth related items */}
+        {initializationStatus && !initializationStatus.includes('ready!') && !initializationStatus.includes('Supabase connected') && (
         <div className="fixed top-4 right-4 z-50 bg-white shadow-lg rounded-lg p-4 border-l-4 border-blue-500">
           <div className="flex items-center space-x-2">
             <div className="animate-spin w-4 h-4 border-2 border-blue-500 border-t-transparent rounded-full"></div>
@@ -826,7 +818,7 @@
 
       {/* Project Manager Modal */}
       <ProjectManager
-        currentProject={currentProject}
+        currentProject={currentProject || undefined}
         onProjectSelect={handleProjectSelect}
         onNewProject={handleNewProject}
         onSaveProject={currentProject ? handleSaveProject : undefined}
