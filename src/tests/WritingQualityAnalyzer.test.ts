import { WritingQualityAnalyzer } from '../services/implementations/WritingQualityAnalyzer';
import { EchoChamberResult, ContractResult, TextSegment } from '../types/contracts'; // Adjusted path
import { TextAnalysisEngine } from '../services/TextAnalysisEngine';

// Mock TextAnalysisEngine to control segment parsing for tests
jest.mock('../services/TextAnalysisEngine');

const mockParseText = TextAnalysisEngine.prototype.parseText as jest.Mock;

describe('WritingQualityAnalyzer.detectEchoChamber', () => {
  let analyzer: WritingQualityAnalyzer;

  beforeEach(() => {
    analyzer = new WritingQualityAnalyzer();
    mockParseText.mockReset(); // Reset mock before each test
  });

  // Helper to sort character arrays for consistent comparison
  const sortCharacters = (arr: EchoChamberResult[]) => {
    arr.forEach(echo => echo.characters.sort());
    return arr.sort((a, b) => a.word.localeCompare(b.word));
  };

  // Helper to mock parseText implementation
  const setupMockParseText = (text: string, segments: Partial<TextSegment>[]) => {
    mockParseText.mockImplementation(async (inputText: string): Promise<ContractResult<TextSegment[]>> => {
      if (inputText === text) {
        return {
          success: true,
          data: segments.map((s, i) => ({
            id: `seg${i}`,
            type: 'dialogue', // default type
            speaker: 'Unknown', // default speaker
            startPosition: 0,
            endPosition: s.content?.length || 0,
            ...s,
          })) as TextSegment[],
        };
      }
      return { success: false, error: 'Mocked parseText: Input text does not match setup' };
    });
  };


  test('Test 1: No echoed words', async () => {
    const inputText = "Character A says 'hello there'. Character B says 'good morning'.";
    setupMockParseText(inputText, [
      { content: "hello there", speaker: "Character A", type: "dialogue" },
      { content: "good morning", speaker: "Character B", type: "dialogue" },
    ]);
    const result = await analyzer.detectEchoChamber(inputText);
    expect(result.success).toBe(true);
    expect(result.data).toEqual([]);
  });

  test('Test 2: Simple echoed word', async () => {
    const inputText = "Character A says 'amazing'. Character B says 'truly amazing plan'.";
    setupMockParseText(inputText, [
      { content: "amazing", speaker: "Character A", type: "dialogue" },
      { content: "truly amazing plan", speaker: "Character B", type: "dialogue" },
    ]);
    const result = await analyzer.detectEchoChamber(inputText);
    expect(result.success).toBe(true);
    expect(result.data).toBeDefined();
    expect(result.data!.length).toBe(1);
    const echo = result.data![0];
    expect(echo.word).toBe('amazing');
    expect(echo.frequency).toBe(2);
    expect(echo.characters).toHaveLength(2);
    expect(echo.characters).toContain('Character A');
    expect(echo.characters).toContain('Character B');
  });

  test('Test 3: Echoed word with different capitalization', async () => {
    const inputText = "Character A says 'Unique'. Character B says 'very unique'.";
    setupMockParseText(inputText, [
      { content: "Unique", speaker: "Character A", type: "dialogue" },
      { content: "very unique", speaker: "Character B", type: "dialogue" },
    ]);
    const result = await analyzer.detectEchoChamber(inputText);
    expect(result.success).toBe(true);
    expect(result.data).toBeDefined();
    expect(result.data!.length).toBe(1);
    const echo = result.data![0];
    expect(echo.word).toBe('unique');
    expect(echo.frequency).toBe(2);
    expect(echo.characters).toHaveLength(2);
    expect(echo.characters).toContain('Character A');
    expect(echo.characters).toContain('Character B');
  });

  test('Test 4: Stop words should be ignored', async () => {
    const inputText = "Character A says 'is it the one'. Character B says 'is this the one'.";
    setupMockParseText(inputText, [
      { content: "is it the one", speaker: "Character A", type: "dialogue" },
      { content: "is this the one", speaker: "Character B", type: "dialogue" },
    ]);
    const result = await analyzer.detectEchoChamber(inputText);
    expect(result.success).toBe(true);
    expect(result.data).toBeDefined();
    expect(result.data!.length).toBe(1);
    const echo = result.data![0];
    expect(echo.word).toBe('one');
    expect(echo.frequency).toBe(2);
    expect(echo.characters).toHaveLength(2);
    expect(echo.characters).toContain('Character A');
    expect(echo.characters).toContain('Character B');
  });

  test('Test 5: Text with no dialogue', async () => {
    const inputText = "This is a narrative paragraph. No one speaks.";
    setupMockParseText(inputText, [
      { content: "This is a narrative paragraph. No one speaks.", speaker: "Narrator", type: "narration" },
    ]);
    const result = await analyzer.detectEchoChamber(inputText);
    expect(result.success).toBe(true);
    expect(result.data).toEqual([]);
  });

  test('Test 6: Empty text', async () => {
    const inputText = "";
    setupMockParseText(inputText, []);
    const result = await analyzer.detectEchoChamber(inputText);
    expect(result.success).toBe(true);
    expect(result.data).toEqual([]);
  });

  test('Test 7: Word echoed by three characters', async () => {
    const inputText = "Alpha says 'run'. Beta says 'run fast'. Gamma says 'did you run?'";
    setupMockParseText(inputText, [
      { content: "run", speaker: "Alpha", type: "dialogue" },
      { content: "run fast", speaker: "Beta", type: "dialogue" },
      { content: "did you run?", speaker: "Gamma", type: "dialogue" },
    ]);
    const result = await analyzer.detectEchoChamber(inputText);
    expect(result.success).toBe(true);
    expect(result.data).toBeDefined();
    expect(result.data!.length).toBe(1);
    const echo = result.data![0];
    expect(echo.word).toBe('run');
    expect(echo.frequency).toBe(3);
    expect(echo.characters).toHaveLength(3);
    expect(echo.characters).toContain('Alpha');
    expect(echo.characters).toContain('Beta');
    expect(echo.characters).toContain('Gamma');
  });

  test('Test 8: Multiple echoed words', async () => {
    const inputText = "Sky says 'blue bird'. Ocean says 'blue fish'. Forest says 'green tree'.";
    setupMockParseText(inputText, [
      { content: "blue bird", speaker: "Sky", type: "dialogue" },
      { content: "blue fish", speaker: "Ocean", type: "dialogue" },
      { content: "green tree", speaker: "Forest", type: "dialogue" },
    ]);
    const result = await analyzer.detectEchoChamber(inputText);
    expect(result.success).toBe(true);
    expect(result.data).toBeDefined();
    const sortedData = sortCharacters(result.data!);
    // Expecting 'blue' to be echoed. 'bird', 'fish', 'green', 'tree' are not echoed by multiple speakers.
    expect(sortedData.length).toBe(1);
    expect(sortedData[0].word).toBe('blue');
    expect(sortedData[0].frequency).toBe(2);
    expect(sortedData[0].characters).toHaveLength(2);
    expect(sortedData[0].characters).toContain('Sky');
    expect(sortedData[0].characters).toContain('Ocean');
  });

  test('Test 9: Dialogue from Narrator should be ignored', async () => {
    const inputText = "Narrator says 'danger'. Character A says 'danger ahead'.";
    setupMockParseText(inputText, [
      { content: "danger", speaker: "Narrator", type: "dialogue" },
      { content: "danger ahead", speaker: "Character A", type: "dialogue" },
    ]);
    const result = await analyzer.detectEchoChamber(inputText);
    expect(result.success).toBe(true);
    expect(result.data).toEqual([]); // 'danger' from Narrator is ignored, Character A is sole user
  });

  test('Test 10: Punctuation handling', async () => {
    const inputText = "Hero says 'victory!'. Villain says 'no victory for you.'";
    setupMockParseText(inputText, [
      { content: "victory!", speaker: "Hero", type: "dialogue" },
      { content: "no victory for you.", speaker: "Villain", type: "dialogue" },
    ]);
    const result = await analyzer.detectEchoChamber(inputText);
    expect(result.success).toBe(true);
    expect(result.data).toBeDefined();
    expect(result.data!.length).toBe(1);
    const echo = result.data![0];
    expect(echo.word).toBe('victory');
    expect(echo.frequency).toBe(2);
    expect(echo.characters).toHaveLength(2);
    expect(echo.characters).toContain('Hero');
    expect(echo.characters).toContain('Villain');
  });

  test('Test 11: Word echoed by multiple characters, one of them also uses another echoed word', async () => {
    const inputText = "Alice says 'happy day'. Bob says 'happy thoughts'. Charlie says 'bright day'.";
    setupMockParseText(inputText, [
      { content: "happy day", speaker: "Alice", type: "dialogue" },
      { content: "happy thoughts", speaker: "Bob", type: "dialogue" },
      { content: "bright day", speaker: "Charlie", type: "dialogue" },
    ]);
    const result = await analyzer.detectEchoChamber(inputText);
    expect(result.success).toBe(true);
    expect(result.data).toBeDefined();
    const sortedData = sortCharacters(result.data!);

    expect(sortedData.length).toBe(2);

    const happyEcho = sortedData.find(e => e.word === 'happy');
    expect(happyEcho).toBeDefined();
    expect(happyEcho!.frequency).toBe(2);
    expect(happyEcho!.characters).toHaveLength(2);
    expect(happyEcho!.characters).toContain('Alice');
    expect(happyEcho!.characters).toContain('Bob');

    const dayEcho = sortedData.find(e => e.word === 'day');
    expect(dayEcho).toBeDefined();
    expect(dayEcho!.frequency).toBe(2);
    expect(dayEcho!.characters).toHaveLength(2);
    expect(dayEcho!.characters).toContain('Alice');
    expect(dayEcho!.characters).toContain('Charlie');
  });

  test('Test 12: Speaker name with leading/trailing spaces should be trimmed', async () => {
    const inputText = "  SpeakerX   says 'repeat'. SpeakerY says 'repeat also'.";
    setupMockParseText(inputText, [
      { content: "repeat", speaker: "  SpeakerX  ", type: "dialogue" },
      { content: "repeat also", speaker: "SpeakerY", type: "dialogue" },
    ]);
    const result = await analyzer.detectEchoChamber(inputText);
    expect(result.success).toBe(true);
    expect(result.data).toBeDefined();
    expect(result.data!.length).toBe(1);
    const echo = result.data![0];
    expect(echo.word).toBe('repeat');
    expect(echo.frequency).toBe(2);
    // The implementation of detectEchoChamber trims speaker names implicitly
    // because Map keys would be different if not trimmed before setting.
    // However, the provided implementation *doesn't* explicitly trim speaker names
    // before using them as map keys. This test might fail or pass depending on JS Map's behavior with such keys.
    // For robustness, the main code should trim speaker names from segments.
    // Assuming the main code *will* trim (or test will be adjusted if it doesn't):
    expect(echo.characters).toHaveLength(2);
    expect(echo.characters).toContain('SpeakerX'); // This relies on the main code trimming "  SpeakerX  "
    expect(echo.characters).toContain('SpeakerY');
  });

  test('Test 13: Segments with empty content or only whitespace', async () => {
    const inputText = "Speaker A says 'word'. Speaker B says ' '. Speaker C says '\t\n'.";
    setupMockParseText(inputText, [
      { content: "word", speaker: "Speaker A", type: "dialogue" },
      { content: " ", speaker: "Speaker B", type: "dialogue" },
      { content: "\t\n", speaker: "Speaker C", type: "dialogue" },
    ]);
    const result = await analyzer.detectEchoChamber(inputText);
    expect(result.success).toBe(true);
    // Only "word" from Speaker A is processed; others produce no tokens. No echo.
    expect(result.data).toEqual([]);
  });
<<<<<<< HEAD

  describe('analyzeTropes', () => {
    it('should identify a known trope from the dictionary', async () => {
      const text = 'The prophecy foretold that only the heir, the chosen one, could save them.';
      const result = await analyzer.analyzeTropes(text);
      expect(result.success).toBe(true);
      expect(result.data).toBeDefined();
      if (result.data) {
        expect(result.data.length).toBe(1);
        expect(result.data[0].name).toBe('The Chosen One');
      }
    });
  });

  describe('analyzePurpleProse', () => {
    it('should identify overly descriptive sentences', async () => {
      const text = 'The magnificently, incandescently beautiful sun descended below the spectacularly colossal mountains.';
      const result = await analyzer.analyzePurpleProse(text);
      expect(result.success).toBe(true);
      expect(result.data).toBeDefined();
      if (result.data) {
        expect(result.data.length).toBe(1);
        expect(result.data[0].type).toBe('telling');
      }
    });
  });
=======
});

describe('WritingQualityAnalyzer.analyzeDialoguePowerBalance', () => {
  let analyzer: WritingQualityAnalyzer;

  beforeEach(() => {
    analyzer = new WritingQualityAnalyzer();
    // Mock TextAnalysisEngine's parseText for these tests too
    // Ensure the mock is reset and configured for each sub-test or describe block if necessary
    mockParseText.mockReset();
  });

  // Helper to mock parseText for power balance tests
  const setupPowerBalanceMockParseText = (sceneText: string, dialogueContents: Array<{speaker: string, content: string, start?: number, end?: number}>) => {
    const segments: TextSegment[] = dialogueContents.map((dc, index) => {
      const start = dc.start || (index > 0 ? (segments[index-1]?.endPosition || 0) + 1 : 0);
      const end = dc.end || start + dc.content.length;
      return {
        id: `seg${index}`,
        content: dc.content,
        speaker: dc.speaker,
        type: 'dialogue',
        startPosition: start,
        endPosition: end,
      };
    });

    mockParseText.mockImplementation(async (inputText: string): Promise<ContractResult<TextSegment[]>> => {
      if (inputText === sceneText) {
        return { success: true, data: segments };
      }
      return { success: false, error: 'Mocked parseText (power balance): Input text does not match setup' };
    });
  };

  test('should return empty array for empty scene text', async () => {
    const sceneText = "";
    setupPowerBalanceMockParseText(sceneText, []);
    const result = await analyzer.analyzeDialoguePowerBalance(sceneText);
    expect(result.success).toBe(true);
    expect(result.data).toEqual([]);
  });

  test('should analyze a simple question', async () => {
    const sceneText = `Alice: "Are you coming?"`;
    setupPowerBalanceMockParseText(sceneText, [{ speaker: "Alice", content: "Are you coming?" }]);
    const result = await analyzer.analyzeDialoguePowerBalance(sceneText);
    expect(result.success).toBe(true);
    expect(result.data).toHaveLength(1);
    const turn = result.data![0];
    expect(turn.characterName).toBe("Alice");
    expect(turn.metrics.isQuestion).toBe(true);
    expect(turn.powerScore).toBeLessThan(0); // Questions reduce power
  });

  test('should analyze a simple command', async () => {
    const sceneText = `Bob: "Tell me now!"`;
    setupPowerBalanceMockParseText(sceneText, [{ speaker: "Bob", content: "Tell me now!" }]);
    const result = await analyzer.analyzeDialoguePowerBalance(sceneText);
    expect(result.success).toBe(true);
    expect(result.data).toHaveLength(1);
    const turn = result.data![0];
    expect(turn.characterName).toBe("Bob");
    expect(turn.metrics.isQuestion).toBe(false);
    expect(turn.powerScore).toBeGreaterThan(0); // Commands increase power
  });

  test('should handle hedge and intensifier words', async () => {
    const sceneText = `Charlie: "Maybe it's very important, I guess."`;
    // Hedges: Maybe, I guess. Intensifier: very.
    setupPowerBalanceMockParseText(sceneText, [{ speaker: "Charlie", content: "Maybe it's very important, I guess." }]);
    const result = await analyzer.analyzeDialoguePowerBalance(sceneText);
    expect(result.success).toBe(true);
    const turn = result.data![0];
    expect(turn.characterName).toBe("Charlie");
    // hedgeCount = 2, intensifierCount = 1. Ratio = 1 / (2+1) = 0.33
    expect(turn.metrics.hedgeToIntensifierRatio).toBeCloseTo(1 / (2 + 1));
    expect(turn.powerScore).toBeLessThan(0); // More hedges than intensifiers
  });

  test('should detect topic change', async () => {
    const sceneText = `David: "The weather is nice."\nEve: "Speaking of nice things, did you see that new car?"`;
    setupPowerBalanceMockParseText(sceneText, [
      { speaker: "David", content: "The weather is nice.", end: 22 },
      { speaker: "Eve", content: "Speaking of nice things, did you see that new car?", start: 23 }
    ]);
    const result = await analyzer.analyzeDialoguePowerBalance(sceneText);
    expect(result.success).toBe(true);
    expect(result.data).toHaveLength(2);
    // David's turn metrics.topicChanged should be false or based on prior context (not testable here easily)
    // Eve's turn should have topicChanged = true
    const eveTurn = result.data![1];
    expect(eveTurn.characterName).toBe("Eve");
    expect(eveTurn.metrics.topicChanged).toBe(true);
    expect(eveTurn.powerScore).toBeGreaterThan(result.data![0].powerScore); // Topic change bonus
  });

  test('should detect exchange termination by dialogue', async () => {
    const sceneText = `Frank: "I disagree."\nGrace: "This conversation is over."`;
    setupPowerBalanceMockParseText(sceneText, [
      { speaker: "Frank", content: "I disagree." },
      { speaker: "Grace", content: "This conversation is over." }
    ]);
    const result = await analyzer.analyzeDialoguePowerBalance(sceneText);
    expect(result.success).toBe(true);
    const graceTurn = result.data![1];
    expect(graceTurn.characterName).toBe("Grace");
    expect(graceTurn.detectedTactic).toBe('exchangeTermination');
    expect(graceTurn.powerScore).toBeGreaterThan(1.5); // Termination is a strong move
  });

  test('should detect exchange termination by narration', async () => {
    const sceneText = `Ivy: "I'm done."\nIvy walked away.`;
    // Mocking involves providing the dialogue segment and then letting the service analyze the full text for narration.
    // The `endPosition` of Ivy's dialogue is crucial.
    setupPowerBalanceMockParseText(sceneText, [
      { speaker: "Ivy", content: "I'm done.", endPosition: 12 }
    ]);
    // The service itself will use the full sceneText: "Ivy: \"I'm done.\"\nIvy walked away."
    // and check narration *after* segment.endPosition

    const result = await analyzer.analyzeDialoguePowerBalance(sceneText);
    expect(result.success).toBe(true);
    expect(result.data).toHaveLength(1);
    const ivyTurn = result.data![0];
    expect(ivyTurn.characterName).toBe("Ivy");
    expect(ivyTurn.detectedTactic).toBe('exchangeTermination');
    expect(ivyTurn.powerScore).toBeGreaterThan(1.0);
  });

    test('should handle pronoun ratio (high I/My)', async () => {
    const sceneText = `Leo: "I think my plan is the best I have ever made."`;
    setupPowerBalanceMockParseText(sceneText, [{ speaker: "Leo", content: "I think my plan is the best I have ever made." }]);
    const result = await analyzer.analyzeDialoguePowerBalance(sceneText);
    expect(result.success).toBe(true);
    const turn = result.data![0];
    // Power score should be slightly boosted by high first-person pronoun usage.
    // The exact score depends on the weighting, but it should be noticeable.
    // Initial power score might be low due to "I think", but pronoun ratio should add to it.
    // For this test, just check that it's not heavily negative.
    // A more precise test would require knowing the exact weights.
    expect(turn.powerScore).toBeGreaterThan(-1.0); // Example assertion
  });

  test('should handle response latency (pause before speaking)', async () => {
    const sceneText = `Nora: "What now?"\n... (A long pause filled the room)\nOscar: "We wait."`;
    setupPowerBalanceMockParseText(sceneText, [
      { speaker: "Nora", content: "What now?", endPosition: 14 },
      { speaker: "Oscar", content: "We wait.", startPosition: 50 } // Start position after the narrative pause
    ]);
    // The service logic looks at sceneText.substring(dialogueSegments[i-1].endPosition, segment.startPosition)
    // So, the text "...\n... (A long pause filled the room)\n..." will be analyzed for "paused", "hesitated" etc.

    const result = await analyzer.analyzeDialoguePowerBalance(sceneText);
    expect(result.success).toBe(true);
    expect(result.data).toHaveLength(2);
    const oscarTurn = result.data![1];
    expect(oscarTurn.characterName).toBe("Oscar");
    // Assuming a strategic pause (not hesitant as it's not a question and few hedges)
    // Oscar's power score should be higher than Nora's or at least boosted by the pause.
    expect(oscarTurn.powerScore).toBeGreaterThan(result.data![0].powerScore);
  });


  // TODO: Add more complex scenarios combining multiple metrics
>>>>>>> 08ed8266
});<|MERGE_RESOLUTION|>--- conflicted
+++ resolved
@@ -259,7 +259,6 @@
     // Only "word" from Speaker A is processed; others produce no tokens. No echo.
     expect(result.data).toEqual([]);
   });
-<<<<<<< HEAD
 
   describe('analyzeTropes', () => {
     it('should identify a known trope from the dictionary', async () => {
@@ -286,7 +285,6 @@
       }
     });
   });
-=======
 });
 
 describe('WritingQualityAnalyzer.analyzeDialoguePowerBalance', () => {
@@ -452,5 +450,4 @@
 
 
   // TODO: Add more complex scenarios combining multiple metrics
->>>>>>> 08ed8266
 });